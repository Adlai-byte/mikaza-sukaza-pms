--- conflicted
+++ resolved
@@ -98,7 +98,20 @@
 } from 'lucide-react';
 import { useQuery, useQueryClient } from '@tanstack/react-query';
 import { supabase } from '@/integrations/supabase/client';
-import { format, addMonths, startOfMonth, endOfMonth, eachDayOfInterval, isSameMonth, addDays } from 'date-fns';
+import {
+  format,
+  addMonths,
+  startOfMonth,
+  endOfMonth,
+  eachDayOfInterval,
+  isSameMonth,
+  addDays,
+  differenceInDays,
+  startOfWeek,
+  endOfWeek,
+  isWithinInterval,
+  parseISO,
+} from 'date-fns';
 import { Tables } from '@/integrations/supabase/types';
 import { BookingDialogEnhanced } from '@/components/BookingDialogEnhanced';
 import { BookingInsert } from '@/lib/schemas';
@@ -197,6 +210,7 @@
   const { toast } = useToast();
   const queryClient = useQueryClient();
 
+  // State: Filters and View Configuration
   const [filters, setFilters] = useState<FilterState>({
     startDate: new Date(),
     minCapacity: 'all',
@@ -209,22 +223,10 @@
     channel: 'all',
   });
 
-  const [viewMode, setViewMode] = useState<'year' | 'month'>('year');
-  const [searchTrigger, setSearchTrigger] = useState(0);
-  const [filtersExpanded, setFiltersExpanded] = useState(true);
-  const [selectedProperty, setSelectedProperty] = useState<string | null>(null);
-
-  // Booking dialog state
-  const [showBookingDialog, setShowBookingDialog] = useState(false);
-  const [bookingPropertyId, setBookingPropertyId] = useState<string | null>(null);
-  const [bookingCheckIn, setBookingCheckIn] = useState<string>('');
-  const [bookingCheckOut, setBookingCheckOut] = useState<string>('');
-
-  // Debounced search - trigger search 500ms after last filter change
-  useEffect(() => {
-    const timer = setTimeout(() => {
-      setSearchTrigger(prev => prev + 1);
-    }, 500);
+  const [viewMode, setViewMode] = useState<CalendarViewMode>({
+    type: 'timeline',
+    dateRange: 'month',
+  });
 
   const [filtersExpanded, setFiltersExpanded] = useState(false);
   const [selectedProperty, setSelectedProperty] = useState<string | null>(null);
@@ -951,58 +953,6 @@
             DASHBOARD: Revenue, Occupancy, Bookings
             ======================================== */}
         <div className="grid grid-cols-1 md:grid-cols-4 gap-4 flex-shrink-0">
-
-  // Handle booking creation from calendar
-  const handleDateClick = (propertyId: string, date: Date, bookingInfo: any) => {
-    // Don't open dialog if date is already booked
-    if (bookingInfo.status === 'booked') {
-      toast({
-        title: 'Date Unavailable',
-        description: `This date is already booked by ${bookingInfo.booking?.guest_name}`,
-        variant: 'destructive',
-      });
-      return;
-    }
-
-    // Set booking defaults and open dialog
-    setBookingPropertyId(propertyId);
-    setBookingCheckIn(format(date, 'yyyy-MM-dd'));
-    setBookingCheckOut(format(addDays(date, 1), 'yyyy-MM-dd'));
-    setShowBookingDialog(true);
-  };
-
-  const handleBookingSubmit = async (bookingData: BookingInsert) => {
-    try {
-      const { data, error } = await supabase
-        .from('property_bookings')
-        .insert([bookingData])
-        .select()
-        .single();
-
-      if (error) throw error;
-
-      toast({
-        title: 'Success',
-        description: 'Booking created successfully',
-      });
-
-      // Close dialog and refresh bookings
-      setShowBookingDialog(false);
-      setBookingPropertyId(null);
-      setBookingCheckIn('');
-      setBookingCheckOut('');
-
-      // Invalidate bookings query to refresh the calendar
-      queryClient.invalidateQueries({ queryKey: ['bookings'] });
-      queryClient.invalidateQueries({ queryKey: bookingKeys.property(bookingData.property_id) });
-    } catch (error: any) {
-      toast({
-        title: 'Error',
-        description: error.message || 'Failed to create booking',
-        variant: 'destructive',
-      });
-    }
-  };
 
           {/* Total Revenue Card */}
           <Card className="border-0 shadow-md bg-gradient-to-br from-green-50 to-green-100">
@@ -1550,26 +1500,13 @@
                                 <div
                                   key={format(date, 'yyyy-MM-dd')}
                                   className={`
-                                    h-7 w-7 text-xs flex items-center justify-center rounded-lg cursor-pointer transition-all duration-200 relative group
-                                    ${bookingInfo.status === 'booked'
-                                      ? 'bg-red-100 text-red-800 border-2 border-red-300 hover:bg-red-200 shadow-sm'
-                                      : isWeekend
-                                        ? 'bg-blue-50 text-blue-700 border border-blue-300 hover:bg-blue-100 hover:shadow-md'
-                                        : 'bg-green-50 text-green-700 border border-green-300 hover:bg-green-100 hover:shadow-md'
-                                    }
-                                    ${isToday ? 'ring-2 ring-primary ring-offset-1' : ''}
-                                    ${bookingInfo.isCheckIn ? 'border-l-4 border-l-orange-500' : ''}
-                                    ${bookingInfo.isCheckOut ? 'border-r-4 border-r-orange-500' : ''}
-                                  `}
-                                  title={`
-                                    ${format(date, 'MMM dd, yyyy')}
-                                    ${bookingInfo.status === 'booked' ? `\nBooked - ${bookingInfo.booking?.guest_name}` : '\nAvailable - Click to book'}
-                                    ${bookingInfo.isCheckIn ? '\nCheck-in' : ''}
-                                    ${bookingInfo.isCheckOut ? '\nCheck-out' : ''}
+                                    flex-shrink-0 w-12 h-full border-r flex items-center justify-center cursor-pointer transition-all relative group
+                                    ${isToday ? 'border-l-2 border-l-blue-500' : ''}
+                                    ${!booking ? 'hover:bg-blue-50' : ''}
                                   `}
                                   onClick={(e) => {
                                     e.stopPropagation();
-                                    handleDateClick(property.property_id, date, bookingInfo);
+                                    handleDateClick(property.property_id, date, booking);
                                   }}
                                 >
                                   {booking ? (
@@ -1970,23 +1907,6 @@
                   </Button>
                 </div>
               </div>
-<<<<<<< HEAD
-            </div>
-          </div>
-        </CardContent>
-      </Card>
-
-      {/* Booking Dialog */}
-      <BookingDialog
-        open={showBookingDialog}
-        onOpenChange={setShowBookingDialog}
-        onSubmit={handleBookingSubmit}
-        propertyId={bookingPropertyId || undefined}
-        defaultCheckIn={bookingCheckIn}
-        defaultCheckOut={bookingCheckOut}
-      />
-    </div>
-=======
             )}
           </SheetContent>
         </Sheet>
@@ -1999,7 +1919,6 @@
         />
       </div>
     </TooltipProvider>
->>>>>>> b1520a45
   );
 };
 
