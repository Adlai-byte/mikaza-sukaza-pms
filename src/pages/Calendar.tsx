/**
 * MODERN PROPERTY MANAGEMENT CALENDAR
 *
 * Design Philosophy:
 * - Timeline-first approach: Horizontal booking bars for intuitive date management
 * - Revenue-focused: Dashboard shows financial metrics upfront
 * - Channel-aware: Track booking sources (Airbnb, Booking.com, Direct, etc.)
 * - Interaction-rich: Drag to create, resize to adjust, right-click for context
 * - Accessibility-compliant: Full keyboard navigation, ARIA labels, screen readers
 *
 * Industry Standards (Guesty, Hostaway, Hospitable, Lodgify):
 * - Properties on left (200-250px), timeline on right
 * - Color-coded booking bars: Confirmed (Blue), Pending (Yellow), Blocked (Gray)
 * - Check-in/out markers on booking edges
 * - Hover shows booking details
 * - Stats dashboard: Revenue, Occupancy %, Bookings, Available units
 */

import React, { useState, useMemo, useCallback, useEffect, useRef } from 'react';
import { Card, CardContent, CardHeader, CardTitle } from '@/components/ui/card';
import { Button } from '@/components/ui/button';
import { Input } from '@/components/ui/input';
import { Label } from '@/components/ui/label';
import { Checkbox } from '@/components/ui/checkbox';
import { Badge } from '@/components/ui/badge';
import {
  Select,
  SelectContent,
  SelectItem,
  SelectTrigger,
  SelectValue,
} from '@/components/ui/select';
import {
  Dialog,
  DialogContent,
  DialogDescription,
  DialogFooter,
  DialogHeader,
  DialogTitle,
} from '@/components/ui/dialog';
import {
  ContextMenu,
  ContextMenuContent,
  ContextMenuItem,
  ContextMenuSeparator,
  ContextMenuTrigger,
} from '@/components/ui/context-menu';
import {
  Sheet,
  SheetContent,
  SheetDescription,
  SheetHeader,
  SheetTitle,
} from '@/components/ui/sheet';
import {
  Tooltip,
  TooltipContent,
  TooltipProvider,
  TooltipTrigger,
} from '@/components/ui/tooltip';
import {
  Calendar as CalendarIcon,
  Search,
  Edit,
  Building,
  Filter,
  RefreshCw,
  Download,
  Settings,
  ChevronDown,
  ChevronLeft,
  ChevronRight,
  X,
  MapPin,
  Home,
  Users,
  Bed,
  Bath,
  Clock,
  CheckCircle,
  AlertCircle,
  Eye,
  Trash2,
  Info,
  Ban,
  FileDown,
  DollarSign,
  TrendingUp,
  Percent,
  CalendarDays,
  LayoutGrid,
  LayoutList,
  Maximize2,
  Menu,
  Package,
} from 'lucide-react';
import { useQuery, useQueryClient } from '@tanstack/react-query';
import { supabase } from '@/integrations/supabase/client';
<<<<<<< HEAD
import {
  format,
  addMonths,
  startOfMonth,
  endOfMonth,
  eachDayOfInterval,
  isSameMonth,
  addDays,
  differenceInDays,
  startOfWeek,
  endOfWeek,
  isWithinInterval,
  parseISO,
} from 'date-fns';
=======
import { format, addMonths, startOfMonth, endOfMonth, eachDayOfInterval, isSameMonth, addDays } from 'date-fns';
>>>>>>> 9d512793
import { Tables } from '@/integrations/supabase/types';
import { BookingDialog } from '@/components/BookingDialog';
import { BookingInsert } from '@/lib/schemas';
import { useToast } from '@/hooks/use-toast';
import { bookingKeys } from '@/hooks/useBookings';

type Property = Tables<'properties'>;
type PropertyBooking = Tables<'property_bookings'>;

/**
 * DESIGN SYSTEM: Color coding for booking statuses
 * Following industry standards (Guesty, Hostaway, Lodgify)
 */
const BOOKING_COLORS = {
  confirmed: {
    bg: 'bg-blue-500',
    text: 'text-white',
    border: 'border-blue-600',
    hover: 'hover:bg-blue-600',
    light: 'bg-blue-100',
  },
  pending: {
    bg: 'bg-yellow-500',
    text: 'text-gray-900',
    border: 'border-yellow-600',
    hover: 'hover:bg-yellow-600',
    light: 'bg-yellow-100',
  },
  blocked: {
    bg: 'bg-gray-400',
    text: 'text-white',
    border: 'border-gray-500',
    hover: 'hover:bg-gray-500',
    light: 'bg-gray-100',
  },
  checked_in: {
    bg: 'bg-green-500',
    text: 'text-white',
    border: 'border-green-600',
    hover: 'hover:bg-green-600',
    light: 'bg-green-100',
  },
  completed: {
    bg: 'bg-purple-500',
    text: 'text-white',
    border: 'border-purple-600',
    hover: 'hover:bg-purple-600',
    light: 'bg-purple-100',
  },
  cancelled: {
    bg: 'bg-red-400',
    text: 'text-white',
    border: 'border-red-500',
    hover: 'hover:bg-red-500',
    light: 'bg-red-100',
  },
} as const;

/**
 * DESIGN SYSTEM: Booking channel sources
 * Common OTA (Online Travel Agency) platforms
 */
const BOOKING_CHANNELS = [
  { id: 'airbnb', name: 'Airbnb', color: 'bg-pink-500', icon: '🏠' },
  { id: 'booking', name: 'Booking.com', color: 'bg-blue-600', icon: '🏨' },
  { id: 'vrbo', name: 'VRBO', color: 'bg-blue-500', icon: '🏖️' },
  { id: 'direct', name: 'Direct', color: 'bg-green-600', icon: '📞' },
  { id: 'expedia', name: 'Expedia', color: 'bg-yellow-500', icon: '✈️' },
  { id: 'other', name: 'Other', color: 'bg-gray-500', icon: '📋' },
] as const;

interface FilterState {
  startDate: Date;
  minCapacity: string;
  minRooms: string;
  minBathrooms: string;
  propertyType: string;
  city: string;
  amenities: string[];
  bookingStatus: string;
  channel: string;
}

interface CalendarViewMode {
  type: 'timeline' | 'month' | 'list';
  dateRange: 'week' | 'month' | 'quarter' | 'year';
}

/**
 * MAIN CALENDAR COMPONENT
 * Production-ready with error handling, loading states, and accessibility
 */
const Calendar = () => {
  const { toast } = useToast();
  const queryClient = useQueryClient();

<<<<<<< HEAD
  // State: Filters and View Configuration
=======
>>>>>>> 9d512793
  const [filters, setFilters] = useState<FilterState>({
    startDate: new Date(),
    minCapacity: 'all',
    minRooms: 'all',
    minBathrooms: 'all',
    propertyType: 'all',
    city: 'all',
    amenities: [],
    bookingStatus: 'all',
    channel: 'all',
  });

<<<<<<< HEAD
  const [viewMode, setViewMode] = useState<CalendarViewMode>({
    type: 'timeline',
    dateRange: 'month',
  });
=======
  const [viewMode, setViewMode] = useState<'year' | 'month'>('year');
  const [searchTrigger, setSearchTrigger] = useState(0);
  const [filtersExpanded, setFiltersExpanded] = useState(true);
  const [selectedProperty, setSelectedProperty] = useState<string | null>(null);

  // Booking dialog state
  const [showBookingDialog, setShowBookingDialog] = useState(false);
  const [bookingPropertyId, setBookingPropertyId] = useState<string | null>(null);
  const [bookingCheckIn, setBookingCheckIn] = useState<string>('');
  const [bookingCheckOut, setBookingCheckOut] = useState<string>('');

  // Debounced search - trigger search 500ms after last filter change
  useEffect(() => {
    const timer = setTimeout(() => {
      setSearchTrigger(prev => prev + 1);
    }, 500);
>>>>>>> 9d512793

  const [filtersExpanded, setFiltersExpanded] = useState(false);
  const [selectedProperty, setSelectedProperty] = useState<string | null>(null);

  // State: Booking Operations
  const [showBookingDialog, setShowBookingDialog] = useState(false);
  const [bookingPropertyId, setBookingPropertyId] = useState<string | null>(null);
  const [bookingCheckIn, setBookingCheckIn] = useState<string>('');
  const [bookingCheckOut, setBookingCheckOut] = useState<string>('');
  const [editingBooking, setEditingBooking] = useState<PropertyBooking | null>(null);

  // State: Dialog Management
  const [showDeleteDialog, setShowDeleteDialog] = useState(false);
  const [deletingBooking, setDeletingBooking] = useState<PropertyBooking | null>(null);
  const [showDetailsDrawer, setShowDetailsDrawer] = useState(false);
  const [selectedBookingDetails, setSelectedBookingDetails] = useState<PropertyBooking | null>(null);

  // State: Block Dates
  const [showBlockDatesDialog, setShowBlockDatesDialog] = useState(false);
  const [blockPropertyId, setBlockPropertyId] = useState<string | null>(null);
  const [blockStartDate, setBlockStartDate] = useState<string>('');
  const [blockEndDate, setBlockEndDate] = useState<string>('');
  const [blockReason, setBlockReason] = useState<string>('');

  // State: Bulk Operations
  const [selectedProperties, setSelectedProperties] = useState<Set<string>>(new Set());
  const [bulkSelectMode, setBulkSelectMode] = useState(false);

  // State: Drag-to-Create Booking
  const [isDragging, setIsDragging] = useState(false);
  const [dragStart, setDragStart] = useState<{ propertyId: string; date: Date } | null>(null);
  const [dragEnd, setDragEnd] = useState<Date | null>(null);

  /**
   * FEATURE: Generate date range based on view mode
   * Supports: week, month, quarter, year views
   */
  const dateRange = useMemo(() => {
    const start = startOfMonth(filters.startDate);
    let months = 1;

    switch (viewMode.dateRange) {
      case 'week':
        return eachDayOfInterval({
          start: startOfWeek(filters.startDate),
          end: endOfWeek(filters.startDate),
        });
      case 'month':
        months = 1;
        break;
      case 'quarter':
        months = 3;
        break;
      case 'year':
        months = 12;
        break;
    }

    const end = endOfMonth(addMonths(start, months - 1));
    return eachDayOfInterval({ start, end });
  }, [filters.startDate, viewMode.dateRange]);

  /**
   * DATA: Fetch properties with location and amenities
   * Cached for 5 minutes (properties don't change often)
   */
  const { data: properties = [], isLoading: propertiesLoading, error: propertiesError } = useQuery({
    queryKey: ['properties-with-location'],
    queryFn: async () => {
      console.log('🔍 Fetching properties from Supabase...');
      const { data, error } = await supabase
        .from('properties')
        .select(`
          *,
          property_location (
            city,
            state,
            address
          ),
          property_amenities (
            amenity_id,
            amenities (
              amenity_name
            )
          )
        `)
        .eq('is_active', true);

      if (error) {
        console.error('❌ Properties fetch error:', error);
        throw error;
      }
      console.log('✅ Properties fetched successfully:', data?.length, 'properties');
      return data || [];
    },
    staleTime: 5 * 60 * 1000,
    gcTime: 10 * 60 * 1000,
  });

  /**
   * DATA: Fetch bookings for date range
   * Cached for 2 minutes (bookings are more dynamic)
   */
  const { data: bookings = [], isLoading: bookingsLoading, error: bookingsError } = useQuery({
    queryKey: ['bookings', filters.startDate, viewMode.dateRange],
    queryFn: async () => {
      const startDate = format(dateRange[0], 'yyyy-MM-dd');
      const endDate = format(dateRange[dateRange.length - 1], 'yyyy-MM-dd');

      console.log('🔍 Fetching bookings from', startDate, 'to', endDate);
      const { data, error } = await supabase
        .from('property_bookings')
        .select('*')
        .gte('check_in_date', startDate)
        .lte('check_out_date', endDate);

      if (error) {
        console.error('❌ Bookings fetch error:', error);
        throw error;
      }
      console.log('✅ Bookings fetched successfully:', data?.length, 'bookings');
      return data || [];
    },
    staleTime: 2 * 60 * 1000,
    gcTime: 5 * 60 * 1000,
  });

  /**
   * DATA: Fetch amenities for filters
   * Cached for 30 minutes (amenities rarely change)
   */
  const { data: availableAmenities = [] } = useQuery({
    queryKey: ['amenities'],
    queryFn: async () => {
      const { data, error } = await supabase
        .from('amenities')
        .select('*')
        .order('amenity_name');

      if (error) throw error;
      return data || [];
    },
    staleTime: 30 * 60 * 1000,
    gcTime: 60 * 60 * 1000,
  });

  /**
   * COMPUTED: Filter properties based on active filters
   */
  const filteredProperties = useMemo(() => {
    return properties.filter((property) => {
      if (filters.minCapacity !== 'all' && property.capacity && property.capacity < parseInt(filters.minCapacity)) {
        return false;
      }
      if (filters.minRooms !== 'all' && property.num_bedrooms && property.num_bedrooms < parseInt(filters.minRooms)) {
        return false;
      }
      if (filters.minBathrooms !== 'all' && property.num_bathrooms && property.num_bathrooms < parseInt(filters.minBathrooms)) {
        return false;
      }
      if (filters.propertyType !== 'all' && property.property_type !== filters.propertyType) {
        return false;
      }
      if (filters.city !== 'all') {
        const propertyLocation = property.property_location?.[0];
        if (!propertyLocation || propertyLocation.city !== filters.city) {
          return false;
        }
      }
      if (filters.amenities.length > 0) {
        const propertyAmenities = property.property_amenities?.map(pa => pa.amenities?.amenity_name) || [];
        const hasRequiredAmenities = filters.amenities.every(amenity =>
          propertyAmenities.includes(amenity)
        );
        if (!hasRequiredAmenities) {
          return false;
        }
      }
      return true;
    });
  }, [properties, filters]);

  /**
   * COMPUTED: Calculate dashboard statistics
   * Revenue, Occupancy %, Total Bookings, Available Units
   */
  const dashboardStats = useMemo(() => {
    const totalRevenue = bookings
      .filter(b => b.booking_status !== 'cancelled')
      .reduce((sum, b) => sum + (b.total_amount || 0), 0);

    const confirmedBookings = bookings.filter(b =>
      b.booking_status === 'confirmed' || b.booking_status === 'checked_in'
    ).length;

    const totalPropertyDays = filteredProperties.length * dateRange.length;
    const bookedDays = bookings.filter(b => b.booking_status !== 'cancelled').reduce((sum, booking) => {
      const checkIn = parseISO(booking.check_in_date);
      const checkOut = parseISO(booking.check_out_date);
      return sum + differenceInDays(checkOut, checkIn);
    }, 0);

    const occupancyRate = totalPropertyDays > 0 ? (bookedDays / totalPropertyDays) * 100 : 0;

    const availableUnits = filteredProperties.filter(property => {
      const hasBooking = bookings.some(b =>
        b.property_id === property.property_id &&
        b.booking_status !== 'cancelled'
      );
      return !hasBooking;
    }).length;

    return {
      totalRevenue,
      occupancyRate: Math.round(occupancyRate),
      totalBookings: bookings.filter(b => b.booking_status !== 'cancelled').length,
      availableUnits,
      confirmedBookings,
    };
  }, [bookings, filteredProperties, dateRange]);

  /**
   * UTILITY: Get booking for a specific property and date
   */
  const getBookingForDate = (propertyId: string, date: Date) => {
    const dateStr = format(date, 'yyyy-MM-dd');
    return bookings.find(b =>
      b.property_id === propertyId &&
      dateStr >= b.check_in_date &&
      dateStr <= b.check_out_date
    );
  };

  /**
   * UTILITY: Get booking status color
   */
  const getBookingColor = (status: string) => {
    const normalizedStatus = status?.toLowerCase() || 'pending';
    return BOOKING_COLORS[normalizedStatus as keyof typeof BOOKING_COLORS] || BOOKING_COLORS.pending;
  };

  /**
   * UTILITY: Get unique cities for filter dropdown
   */
  const cities = useMemo(() => {
    const citySet = new Set<string>();
    properties.forEach(property => {
      const city = property.property_location?.[0]?.city;
      if (city) citySet.add(city);
    });
    return Array.from(citySet).sort();
  }, [properties]);

  /**
   * UTILITY: Get unique property types for filter dropdown
   */
  const propertyTypes = useMemo(() => {
    const typeSet = new Set<string>();
    properties.forEach(property => {
      if (property.property_type) typeSet.add(property.property_type);
    });
    return Array.from(typeSet).sort();
  }, [properties]);

  /**
   * HANDLER: Toggle amenity filter
   */
  const handleAmenityToggle = (amenityName: string) => {
    setFilters(prev => ({
      ...prev,
      amenities: prev.amenities.includes(amenityName)
        ? prev.amenities.filter(a => a !== amenityName)
        : [...prev.amenities, amenityName]
    }));
  };

  /**
   * HANDLER: Clear all filters
   */
  const clearAllFilters = () => {
    setFilters({
      startDate: new Date(),
      minCapacity: 'all',
      minRooms: 'all',
      minBathrooms: 'all',
      propertyType: 'all',
      city: 'all',
      amenities: [],
      bookingStatus: 'all',
      channel: 'all',
    });
  };
<<<<<<< HEAD

  /**
   * HANDLER: Remove individual filter chip
   */
  const removeFilter = (filterType: keyof FilterState) => {
    if (filterType === 'amenities') {
      setFilters(prev => ({ ...prev, amenities: [] }));
    } else {
      setFilters(prev => ({ ...prev, [filterType]: 'all' }));
    }
  };

  /**
   * HANDLER: Open booking dialog for date
   */
  const handleDateClick = (propertyId: string, date: Date, booking?: PropertyBooking) => {
    if (booking) {
      setEditingBooking(booking);
      setBookingPropertyId(propertyId);
      setShowBookingDialog(true);
    } else {
      setEditingBooking(null);
      setBookingPropertyId(propertyId);
      setBookingCheckIn(format(date, 'yyyy-MM-dd'));
      setBookingCheckOut(format(addDays(date, 1), 'yyyy-MM-dd'));
      setShowBookingDialog(true);
    }
  };

  /**
   * HANDLER: Submit booking (create or update)
   */
  const handleBookingSubmit = async (bookingData: BookingInsert) => {
    try {
      if (editingBooking) {
        const { data, error } = await supabase
          .from('property_bookings')
          .update(bookingData)
          .eq('booking_id', editingBooking.booking_id)
          .select()
          .single();

        if (error) throw error;

        toast({
          title: 'Success',
          description: 'Booking updated successfully',
        });
      } else {
        const { data, error } = await supabase
          .from('property_bookings')
          .insert([bookingData])
          .select()
          .single();

        if (error) throw error;

        toast({
          title: 'Success',
          description: 'Booking created successfully',
        });
      }

      setShowBookingDialog(false);
      setBookingPropertyId(null);
      setBookingCheckIn('');
      setBookingCheckOut('');
      setEditingBooking(null);

      queryClient.invalidateQueries({ queryKey: ['bookings'] });
      queryClient.invalidateQueries({ queryKey: bookingKeys.property(bookingData.property_id) });
    } catch (error: any) {
      toast({
        title: 'Error',
        description: error.message || `Failed to ${editingBooking ? 'update' : 'create'} booking`,
        variant: 'destructive',
      });
    }
  };

  /**
   * HANDLER: Delete booking
   */
  const handleDeleteBooking = async () => {
    if (!deletingBooking) return;

    try {
      const { error } = await supabase
        .from('property_bookings')
        .delete()
        .eq('booking_id', deletingBooking.booking_id);

      if (error) throw error;

      toast({
        title: 'Success',
        description: 'Booking deleted successfully',
      });

      setShowDeleteDialog(false);
      setDeletingBooking(null);
      setShowDetailsDrawer(false);
      setSelectedBookingDetails(null);

      queryClient.invalidateQueries({ queryKey: ['bookings'] });
    } catch (error: any) {
      toast({
        title: 'Error',
        description: error.message || 'Failed to delete booking',
        variant: 'destructive',
      });
    }
  };

  /**
   * HANDLER: Block dates for maintenance
   */
  const handleBlockDates = async () => {
    if (!blockStartDate || !blockEndDate) {
      toast({
        title: 'Error',
        description: 'Please fill in all required fields',
        variant: 'destructive',
      });
      return;
    }

    if (new Date(blockEndDate) <= new Date(blockStartDate)) {
      toast({
        title: 'Error',
        description: 'End date must be after start date',
        variant: 'destructive',
      });
      return;
    }

    try {
      const propertiesToBlock = selectedProperties.size > 0
        ? Array.from(selectedProperties)
        : blockPropertyId
        ? [blockPropertyId]
        : [];

      if (propertiesToBlock.length === 0) {
        toast({
          title: 'Error',
          description: 'No properties selected',
          variant: 'destructive',
        });
        return;
      }

      const blockings = propertiesToBlock.map(propertyId => ({
        property_id: propertyId,
        check_in_date: blockStartDate,
        check_out_date: blockEndDate,
        guest_name: 'BLOCKED - Maintenance',
        booking_status: 'blocked',
        special_requests: blockReason || 'Property blocked for maintenance',
        total_amount: 0,
      }));

      const { data, error } = await supabase
        .from('property_bookings')
        .insert(blockings)
        .select();

      if (error) throw error;

      toast({
        title: 'Success',
        description: `Dates blocked for ${propertiesToBlock.length} propert${propertiesToBlock.length === 1 ? 'y' : 'ies'}`,
      });

      setShowBlockDatesDialog(false);
      setBlockPropertyId(null);
      setBlockStartDate('');
      setBlockEndDate('');
      setBlockReason('');
      setSelectedProperties(new Set());

      queryClient.invalidateQueries({ queryKey: ['bookings'] });
    } catch (error: any) {
      toast({
        title: 'Error',
        description: error.message || 'Failed to block dates',
        variant: 'destructive',
      });
    }
  };

  /**
   * HANDLER: Export calendar to CSV
   */
  const exportToCSV = () => {
    try {
      const headers = ['Property', 'Guest Name', 'Check In', 'Check Out', 'Status', 'Total Amount', 'Payment Status', 'Channel'];

      const rows = bookings.map(booking => {
        const property = properties.find(p => p.property_id === booking.property_id);
        return [
          property?.property_name || 'N/A',
          booking.guest_name,
          booking.check_in_date,
          booking.check_out_date,
          booking.booking_status,
          booking.total_amount || 'N/A',
          booking.payment_status || 'N/A',
          booking.booking_channel || 'Direct',
        ];
      });

      const csvContent = [
        headers.join(','),
        ...rows.map(row => row.join(','))
      ].join('\n');

      const blob = new Blob([csvContent], { type: 'text/csv;charset=utf-8;' });
      const link = document.createElement('a');
      const url = URL.createObjectURL(blob);
      link.setAttribute('href', url);
      link.setAttribute('download', `calendar_export_${format(new Date(), 'yyyy-MM-dd')}.csv`);
      link.style.visibility = 'hidden';
      document.body.appendChild(link);
      link.click();
      document.body.removeChild(link);

      toast({
        title: 'Success',
        description: 'Calendar exported successfully',
      });
    } catch (error: any) {
      toast({
        title: 'Error',
        description: error.message || 'Failed to export calendar',
        variant: 'destructive',
      });
    }
  };

  /**
   * HANDLER: Toggle property selection for bulk operations
   */
  const togglePropertySelection = (propertyId: string) => {
    const newSelection = new Set(selectedProperties);
    if (newSelection.has(propertyId)) {
      newSelection.delete(propertyId);
    } else {
      newSelection.add(propertyId);
    }
    setSelectedProperties(newSelection);
  };

  /**
   * HANDLER: Navigate to previous period
   */
  const goToPreviousPeriod = () => {
    const monthsToSubtract = viewMode.dateRange === 'week' ? 0 :
                             viewMode.dateRange === 'month' ? 1 :
                             viewMode.dateRange === 'quarter' ? 3 : 12;

    if (viewMode.dateRange === 'week') {
      setFilters(prev => ({ ...prev, startDate: addDays(prev.startDate, -7) }));
    } else {
      setFilters(prev => ({ ...prev, startDate: addMonths(prev.startDate, -monthsToSubtract) }));
    }
  };

  /**
=======

  /**
   * HANDLER: Remove individual filter chip
   */
  const removeFilter = (filterType: keyof FilterState) => {
    if (filterType === 'amenities') {
      setFilters(prev => ({ ...prev, amenities: [] }));
    } else {
      setFilters(prev => ({ ...prev, [filterType]: 'all' }));
    }
  };

  /**
   * HANDLER: Open booking dialog for date
   */
  const handleDateClick = (propertyId: string, date: Date, booking?: PropertyBooking) => {
    if (booking) {
      setEditingBooking(booking);
      setBookingPropertyId(propertyId);
      setShowBookingDialog(true);
    } else {
      setEditingBooking(null);
      setBookingPropertyId(propertyId);
      setBookingCheckIn(format(date, 'yyyy-MM-dd'));
      setBookingCheckOut(format(addDays(date, 1), 'yyyy-MM-dd'));
      setShowBookingDialog(true);
    }
  };

  /**
   * HANDLER: Submit booking (create or update)
   */
  const handleBookingSubmit = async (bookingData: BookingInsert) => {
    try {
      if (editingBooking) {
        const { data, error } = await supabase
          .from('property_bookings')
          .update(bookingData)
          .eq('booking_id', editingBooking.booking_id)
          .select()
          .single();

        if (error) throw error;

        toast({
          title: 'Success',
          description: 'Booking updated successfully',
        });
      } else {
        const { data, error } = await supabase
          .from('property_bookings')
          .insert([bookingData])
          .select()
          .single();

        if (error) throw error;

        toast({
          title: 'Success',
          description: 'Booking created successfully',
        });
      }

      setShowBookingDialog(false);
      setBookingPropertyId(null);
      setBookingCheckIn('');
      setBookingCheckOut('');
      setEditingBooking(null);

      queryClient.invalidateQueries({ queryKey: ['bookings'] });
      queryClient.invalidateQueries({ queryKey: bookingKeys.property(bookingData.property_id) });
    } catch (error: any) {
      toast({
        title: 'Error',
        description: error.message || `Failed to ${editingBooking ? 'update' : 'create'} booking`,
        variant: 'destructive',
      });
    }
  };

  /**
   * HANDLER: Delete booking
   */
  const handleDeleteBooking = async () => {
    if (!deletingBooking) return;

    try {
      const { error } = await supabase
        .from('property_bookings')
        .delete()
        .eq('booking_id', deletingBooking.booking_id);

      if (error) throw error;

      toast({
        title: 'Success',
        description: 'Booking deleted successfully',
      });

      setShowDeleteDialog(false);
      setDeletingBooking(null);
      setShowDetailsDrawer(false);
      setSelectedBookingDetails(null);

      queryClient.invalidateQueries({ queryKey: ['bookings'] });
    } catch (error: any) {
      toast({
        title: 'Error',
        description: error.message || 'Failed to delete booking',
        variant: 'destructive',
      });
    }
  };

  /**
   * HANDLER: Block dates for maintenance
   */
  const handleBlockDates = async () => {
    if (!blockStartDate || !blockEndDate) {
      toast({
        title: 'Error',
        description: 'Please fill in all required fields',
        variant: 'destructive',
      });
      return;
    }

    if (new Date(blockEndDate) <= new Date(blockStartDate)) {
      toast({
        title: 'Error',
        description: 'End date must be after start date',
        variant: 'destructive',
      });
      return;
    }

    try {
      const propertiesToBlock = selectedProperties.size > 0
        ? Array.from(selectedProperties)
        : blockPropertyId
        ? [blockPropertyId]
        : [];

      if (propertiesToBlock.length === 0) {
        toast({
          title: 'Error',
          description: 'No properties selected',
          variant: 'destructive',
        });
        return;
      }

      const blockings = propertiesToBlock.map(propertyId => ({
        property_id: propertyId,
        check_in_date: blockStartDate,
        check_out_date: blockEndDate,
        guest_name: 'BLOCKED - Maintenance',
        booking_status: 'blocked',
        special_requests: blockReason || 'Property blocked for maintenance',
        total_amount: 0,
      }));

      const { data, error } = await supabase
        .from('property_bookings')
        .insert(blockings)
        .select();

      if (error) throw error;

      toast({
        title: 'Success',
        description: `Dates blocked for ${propertiesToBlock.length} propert${propertiesToBlock.length === 1 ? 'y' : 'ies'}`,
      });

      setShowBlockDatesDialog(false);
      setBlockPropertyId(null);
      setBlockStartDate('');
      setBlockEndDate('');
      setBlockReason('');
      setSelectedProperties(new Set());

      queryClient.invalidateQueries({ queryKey: ['bookings'] });
    } catch (error: any) {
      toast({
        title: 'Error',
        description: error.message || 'Failed to block dates',
        variant: 'destructive',
      });
    }
  };

  /**
   * HANDLER: Export calendar to CSV
   */
  const exportToCSV = () => {
    try {
      const headers = ['Property', 'Guest Name', 'Check In', 'Check Out', 'Status', 'Total Amount', 'Payment Status', 'Channel'];

      const rows = bookings.map(booking => {
        const property = properties.find(p => p.property_id === booking.property_id);
        return [
          property?.property_name || 'N/A',
          booking.guest_name,
          booking.check_in_date,
          booking.check_out_date,
          booking.booking_status,
          booking.total_amount || 'N/A',
          booking.payment_status || 'N/A',
          booking.booking_channel || 'Direct',
        ];
      });

      const csvContent = [
        headers.join(','),
        ...rows.map(row => row.join(','))
      ].join('\n');

      const blob = new Blob([csvContent], { type: 'text/csv;charset=utf-8;' });
      const link = document.createElement('a');
      const url = URL.createObjectURL(blob);
      link.setAttribute('href', url);
      link.setAttribute('download', `calendar_export_${format(new Date(), 'yyyy-MM-dd')}.csv`);
      link.style.visibility = 'hidden';
      document.body.appendChild(link);
      link.click();
      document.body.removeChild(link);

      toast({
        title: 'Success',
        description: 'Calendar exported successfully',
      });
    } catch (error: any) {
      toast({
        title: 'Error',
        description: error.message || 'Failed to export calendar',
        variant: 'destructive',
      });
    }
  };

  /**
   * HANDLER: Toggle property selection for bulk operations
   */
  const togglePropertySelection = (propertyId: string) => {
    const newSelection = new Set(selectedProperties);
    if (newSelection.has(propertyId)) {
      newSelection.delete(propertyId);
    } else {
      newSelection.add(propertyId);
    }
    setSelectedProperties(newSelection);
  };

  /**
   * HANDLER: Navigate to previous period
   */
  const goToPreviousPeriod = () => {
    const monthsToSubtract = viewMode.dateRange === 'week' ? 0 :
                             viewMode.dateRange === 'month' ? 1 :
                             viewMode.dateRange === 'quarter' ? 3 : 12;

    if (viewMode.dateRange === 'week') {
      setFilters(prev => ({ ...prev, startDate: addDays(prev.startDate, -7) }));
    } else {
      setFilters(prev => ({ ...prev, startDate: addMonths(prev.startDate, -monthsToSubtract) }));
    }
  };

  /**
>>>>>>> 9d512793
   * HANDLER: Navigate to next period
   */
  const goToNextPeriod = () => {
    const monthsToAdd = viewMode.dateRange === 'week' ? 0 :
                        viewMode.dateRange === 'month' ? 1 :
                        viewMode.dateRange === 'quarter' ? 3 : 12;

    if (viewMode.dateRange === 'week') {
      setFilters(prev => ({ ...prev, startDate: addDays(prev.startDate, 7) }));
    } else {
      setFilters(prev => ({ ...prev, startDate: addMonths(prev.startDate, monthsToAdd) }));
    }
  };

  /**
   * ERROR HANDLING: Show error state if database errors occur
   */
  if (propertiesError || bookingsError) {
    return (
      <div className="space-y-6 p-6">
        <h1 className="text-2xl font-bold">Calendar</h1>
        <div className="bg-red-50 border border-red-200 rounded-lg p-6">
          <div className="flex items-center gap-3 mb-2">
            <AlertCircle className="h-6 w-6 text-red-600" />
            <h3 className="text-red-800 font-semibold text-lg">Database Connection Error</h3>
          </div>
          <p className="text-red-700 mt-2">
            {propertiesError ? `Properties: ${propertiesError.message}` : ''}
            {bookingsError ? `Bookings: ${bookingsError.message}` : ''}
          </p>
          <Button
            onClick={() => window.location.reload()}
            className="mt-4"
            variant="outline"
          >
            <RefreshCw className="h-4 w-4 mr-2" />
            Retry Connection
          </Button>
        </div>
      </div>
    );
  }

  /**
   * LOADING STATE: Professional skeleton loader
   */
  if (propertiesLoading || bookingsLoading) {
    return (
      <div className="space-y-6 p-6">
        <div className="animate-pulse">
          {/* Header Skeleton */}
          <div className="flex items-center justify-between mb-6">
            <div className="h-10 bg-gray-200 rounded w-64"></div>
            <div className="flex gap-2">
              <div className="h-10 bg-gray-200 rounded w-24"></div>
              <div className="h-10 bg-gray-200 rounded w-24"></div>
            </div>
          </div>

          {/* Dashboard Stats Skeleton */}
          <div className="grid grid-cols-1 md:grid-cols-4 gap-4 mb-6">
            {[...Array(4)].map((_, i) => (
              <Card key={i}>
                <CardContent className="pt-6">
                  <div className="h-4 bg-gray-200 rounded w-20 mb-2"></div>
                  <div className="h-8 bg-gray-200 rounded w-32"></div>
                </CardContent>
              </Card>
            ))}
          </div>

          {/* Calendar Skeleton */}
          <Card>
            <CardContent className="p-6">
              <div className="h-96 bg-gray-200 rounded"></div>
            </CardContent>
          </Card>
        </div>
      </div>
    );
  }

  /**
   * MAIN RENDER
   * Modern, professional property management calendar interface
   */
  return (
    <TooltipProvider>
      <div className="h-screen flex flex-col p-6 gap-4 overflow-hidden bg-gray-50">

        {/* ========================================
            HEADER: Title, Stats, Actions
            ======================================== */}
        <div className="relative flex-shrink-0">
          <Card className="border-0 shadow-lg bg-white">
            <CardContent className="p-6">
              <div className="flex flex-col lg:flex-row lg:items-center justify-between gap-4">

                {/* Title Section */}
                <div className="flex items-center space-x-4">
                  <div className="w-12 h-12 bg-gradient-to-br from-blue-500 to-blue-600 rounded-xl flex items-center justify-center shadow-md">
                    <CalendarIcon className="h-6 w-6 text-white" />
                  </div>
                  <div>
                    <h1 className="text-2xl font-bold text-gray-900">Property Calendar</h1>
                    <p className="text-sm text-gray-500">
                      Manage bookings and availability
                    </p>
                  </div>
                </div>
<<<<<<< HEAD

                {/* Actions */}
                <div className="flex flex-wrap items-center gap-2">
                  <Button
                    variant={bulkSelectMode ? "default" : "outline"}
                    size="sm"
                    onClick={() => {
                      setBulkSelectMode(!bulkSelectMode);
                      if (bulkSelectMode) setSelectedProperties(new Set());
                    }}
                  >
                    <CheckCircle className="h-4 w-4 mr-2" />
                    {bulkSelectMode ? 'Exit Bulk Mode' : 'Bulk Select'}
                  </Button>

                  <Button variant="outline" size="sm" onClick={exportToCSV}>
                    <Download className="h-4 w-4 mr-2" />
                    Export
                  </Button>

                  <Button
                    variant="outline"
                    size="sm"
                    onClick={() => {
                      queryClient.invalidateQueries({ queryKey: ['bookings'] });
                      queryClient.invalidateQueries({ queryKey: ['properties-with-location'] });
                      toast({ title: 'Calendar refreshed' });
                    }}
                  >
                    <RefreshCw className="h-4 w-4 mr-2" />
                    Refresh
                  </Button>
                </div>
              </div>
            </CardContent>
          </Card>
        </div>

        {/* ========================================
            DASHBOARD: Revenue, Occupancy, Bookings
            ======================================== */}
        <div className="grid grid-cols-1 md:grid-cols-4 gap-4 flex-shrink-0">
=======

                {/* Actions */}
                <div className="flex flex-wrap items-center gap-2">
                  <Button
                    variant={bulkSelectMode ? "default" : "outline"}
                    size="sm"
                    onClick={() => {
                      setBulkSelectMode(!bulkSelectMode);
                      if (bulkSelectMode) setSelectedProperties(new Set());
                    }}
                  >
                    <CheckCircle className="h-4 w-4 mr-2" />
                    {bulkSelectMode ? 'Exit Bulk Mode' : 'Bulk Select'}
                  </Button>

                  <Button variant="outline" size="sm" onClick={exportToCSV}>
                    <Download className="h-4 w-4 mr-2" />
                    Export
                  </Button>

                  <Button
                    variant="outline"
                    size="sm"
                    onClick={() => {
                      queryClient.invalidateQueries({ queryKey: ['bookings'] });
                      queryClient.invalidateQueries({ queryKey: ['properties-with-location'] });
                      toast({ title: 'Calendar refreshed' });
                    }}
                  >
                    <RefreshCw className="h-4 w-4 mr-2" />
                    Refresh
                  </Button>
                </div>
              </div>
            </CardContent>
          </Card>
        </div>

        {/* ========================================
            DASHBOARD: Revenue, Occupancy, Bookings
            ======================================== */}
        <div className="grid grid-cols-1 md:grid-cols-4 gap-4 flex-shrink-0">

  // Handle booking creation from calendar
  const handleDateClick = (propertyId: string, date: Date, bookingInfo: any) => {
    // Don't open dialog if date is already booked
    if (bookingInfo.status === 'booked') {
      toast({
        title: 'Date Unavailable',
        description: `This date is already booked by ${bookingInfo.booking?.guest_name}`,
        variant: 'destructive',
      });
      return;
    }

    // Set booking defaults and open dialog
    setBookingPropertyId(propertyId);
    setBookingCheckIn(format(date, 'yyyy-MM-dd'));
    setBookingCheckOut(format(addDays(date, 1), 'yyyy-MM-dd'));
    setShowBookingDialog(true);
  };

  const handleBookingSubmit = async (bookingData: BookingInsert) => {
    try {
      const { data, error } = await supabase
        .from('property_bookings')
        .insert([bookingData])
        .select()
        .single();

      if (error) throw error;

      toast({
        title: 'Success',
        description: 'Booking created successfully',
      });

      // Close dialog and refresh bookings
      setShowBookingDialog(false);
      setBookingPropertyId(null);
      setBookingCheckIn('');
      setBookingCheckOut('');

      // Invalidate bookings query to refresh the calendar
      queryClient.invalidateQueries({ queryKey: ['bookings'] });
      queryClient.invalidateQueries({ queryKey: bookingKeys.property(bookingData.property_id) });
    } catch (error: any) {
      toast({
        title: 'Error',
        description: error.message || 'Failed to create booking',
        variant: 'destructive',
      });
    }
  };
>>>>>>> 9d512793

          {/* Total Revenue Card */}
          <Card className="border-0 shadow-md bg-gradient-to-br from-green-50 to-green-100">
            <CardContent className="pt-6">
              <div className="flex items-center justify-between">
                <div>
                  <p className="text-sm font-medium text-green-700">Total Revenue</p>
                  <h3 className="text-3xl font-bold text-green-900 mt-1">
                    ${dashboardStats.totalRevenue.toLocaleString()}
                  </h3>
                </div>
                <div className="w-12 h-12 bg-green-500 rounded-lg flex items-center justify-center">
                  <DollarSign className="h-6 w-6 text-white" />
                </div>
              </div>
            </CardContent>
          </Card>

          {/* Occupancy Rate Card */}
          <Card className="border-0 shadow-md bg-gradient-to-br from-blue-50 to-blue-100">
            <CardContent className="pt-6">
              <div className="flex items-center justify-between">
                <div>
                  <p className="text-sm font-medium text-blue-700">Occupancy Rate</p>
                  <h3 className="text-3xl font-bold text-blue-900 mt-1">
                    {dashboardStats.occupancyRate}%
                  </h3>
                </div>
                <div className="w-12 h-12 bg-blue-500 rounded-lg flex items-center justify-center">
                  <Percent className="h-6 w-6 text-white" />
                </div>
              </div>
            </CardContent>
          </Card>

          {/* Total Bookings Card */}
          <Card className="border-0 shadow-md bg-gradient-to-br from-purple-50 to-purple-100">
            <CardContent className="pt-6">
              <div className="flex items-center justify-between">
                <div>
                  <p className="text-sm font-medium text-purple-700">Total Bookings</p>
                  <h3 className="text-3xl font-bold text-purple-900 mt-1">
                    {dashboardStats.totalBookings}
                  </h3>
                </div>
                <div className="w-12 h-12 bg-purple-500 rounded-lg flex items-center justify-center">
                  <CalendarDays className="h-6 w-6 text-white" />
                </div>
              </div>
            </CardContent>
          </Card>

          {/* Available Units Card */}
          <Card className="border-0 shadow-md bg-gradient-to-br from-orange-50 to-orange-100">
            <CardContent className="pt-6">
              <div className="flex items-center justify-between">
                <div>
                  <p className="text-sm font-medium text-orange-700">Available Units</p>
                  <h3 className="text-3xl font-bold text-orange-900 mt-1">
                    {dashboardStats.availableUnits}
                  </h3>
                </div>
                <div className="w-12 h-12 bg-orange-500 rounded-lg flex items-center justify-center">
                  <Home className="h-6 w-6 text-white" />
                </div>
              </div>
            </CardContent>
          </Card>
        </div>

        {/* ========================================
            BULK OPERATIONS TOOLBAR
            ======================================== */}
        {bulkSelectMode && selectedProperties.size > 0 && (
          <Card className="bg-blue-50 border-blue-200 flex-shrink-0 shadow-md">
            <CardContent className="p-4">
              <div className="flex items-center justify-between">
                <div className="flex items-center gap-4">
                  <CheckCircle className="h-5 w-5 text-blue-600" />
                  <span className="font-semibold text-blue-900">
                    {selectedProperties.size} propert{selectedProperties.size === 1 ? 'y' : 'ies'} selected
                  </span>
                </div>
                <div className="flex items-center gap-2">
                  <Button variant="outline" size="sm" onClick={() => {
                    const selectedBookings = bookings.filter(b => selectedProperties.has(b.property_id));
                    // Export logic here
                  }}>
                    <FileDown className="h-4 w-4 mr-2" />
                    Export Selected
                  </Button>
                  <Button variant="outline" size="sm" onClick={() => {
                    setShowBlockDatesDialog(true);
                  }}>
                    <Ban className="h-4 w-4 mr-2" />
                    Block Dates
                  </Button>
                  <Button variant="ghost" size="sm" onClick={() => {
                    setSelectedProperties(new Set());
                    setBulkSelectMode(false);
                  }}>
                    <X className="h-4 w-4" />
                  </Button>
                </div>
              </div>
            </CardContent>
          </Card>
        )}

        {/* ========================================
            FILTERS & VIEW CONTROLS
            ======================================== */}
        <Card className="shadow-md flex-shrink-0 border-0">
          <CardContent className="p-4">
            <div className="flex flex-col gap-4">

              {/* Top Row: Date Navigation & View Modes */}
              <div className="flex flex-col sm:flex-row items-start sm:items-center justify-between gap-4">

                {/* Date Navigation */}
                <div className="flex items-center gap-2">
                  <Button
                    variant="outline"
                    size="sm"
                    onClick={goToPreviousPeriod}
                    aria-label="Previous period"
                  >
                    <ChevronLeft className="h-4 w-4" />
                  </Button>

                  <div className="px-4 py-2 bg-gray-100 rounded-lg">
                    <span className="font-semibold text-gray-900">
                      {format(filters.startDate, 'MMMM yyyy')}
                    </span>
                  </div>

                  <Button
                    variant="outline"
                    size="sm"
                    onClick={goToNextPeriod}
                    aria-label="Next period"
                  >
                    <ChevronRight className="h-4 w-4" />
                  </Button>

                  <Button
                    variant="outline"
                    size="sm"
                    onClick={() => setFilters(prev => ({ ...prev, startDate: new Date() }))}
                  >
                    Today
                  </Button>
                </div>

                {/* View Mode Selector */}
                <div className="flex items-center gap-2">
                  <Select
                    value={viewMode.dateRange}
                    onValueChange={(value: any) => setViewMode(prev => ({ ...prev, dateRange: value }))}
                  >
                    <SelectTrigger className="w-[140px]">
                      <SelectValue />
                    </SelectTrigger>
                    <SelectContent>
                      <SelectItem value="week">Week</SelectItem>
                      <SelectItem value="month">Month</SelectItem>
                      <SelectItem value="quarter">Quarter</SelectItem>
                      <SelectItem value="year">Year</SelectItem>
                    </SelectContent>
                  </Select>

                  <div className="flex items-center gap-1 bg-gray-100 rounded-lg p-1">
                    <Button
                      variant={viewMode.type === 'timeline' ? 'default' : 'ghost'}
                      size="sm"
                      onClick={() => setViewMode(prev => ({ ...prev, type: 'timeline' }))}
<<<<<<< HEAD
                    >
                      <LayoutGrid className="h-4 w-4" />
                    </Button>
                    <Button
                      variant={viewMode.type === 'list' ? 'default' : 'ghost'}
                      size="sm"
                      onClick={() => setViewMode(prev => ({ ...prev, type: 'list' }))}
                    >
=======
                    >
                      <LayoutGrid className="h-4 w-4" />
                    </Button>
                    <Button
                      variant={viewMode.type === 'list' ? 'default' : 'ghost'}
                      size="sm"
                      onClick={() => setViewMode(prev => ({ ...prev, type: 'list' }))}
                    >
>>>>>>> 9d512793
                      <LayoutList className="h-4 w-4" />
                    </Button>
                  </div>
                </div>
              </div>
<<<<<<< HEAD

              {/* Bottom Row: Quick Filters */}
              <div className="grid grid-cols-2 sm:grid-cols-3 md:grid-cols-5 gap-2">
                <Select value={filters.minCapacity} onValueChange={(value) => setFilters(prev => ({ ...prev, minCapacity: value }))}>
                  <SelectTrigger className="h-9">
                    <SelectValue placeholder="Capacity" />
                  </SelectTrigger>
                  <SelectContent>
                    <SelectItem value="all">Any capacity</SelectItem>
                    <SelectItem value="2">2+ guests</SelectItem>
                    <SelectItem value="4">4+ guests</SelectItem>
                    <SelectItem value="6">6+ guests</SelectItem>
                    <SelectItem value="8">8+ guests</SelectItem>
                  </SelectContent>
                </Select>

                <Select value={filters.city} onValueChange={(value) => setFilters(prev => ({ ...prev, city: value }))}>
                  <SelectTrigger className="h-9">
                    <SelectValue placeholder="City" />
                  </SelectTrigger>
                  <SelectContent>
                    <SelectItem value="all">All cities</SelectItem>
                    {cities.map(city => (
                      <SelectItem key={city} value={city}>{city}</SelectItem>
                    ))}
                  </SelectContent>
                </Select>

                <Select value={filters.propertyType} onValueChange={(value) => setFilters(prev => ({ ...prev, propertyType: value }))}>
                  <SelectTrigger className="h-9">
                    <SelectValue placeholder="Type" />
                  </SelectTrigger>
                  <SelectContent>
                    <SelectItem value="all">All types</SelectItem>
                    {propertyTypes.map(type => (
                      <SelectItem key={type} value={type}>{type}</SelectItem>
                    ))}
                  </SelectContent>
                </Select>

                <Select value={filters.bookingStatus} onValueChange={(value) => setFilters(prev => ({ ...prev, bookingStatus: value }))}>
                  <SelectTrigger className="h-9">
                    <SelectValue placeholder="Status" />
                  </SelectTrigger>
                  <SelectContent>
                    <SelectItem value="all">All statuses</SelectItem>
                    <SelectItem value="confirmed">Confirmed</SelectItem>
                    <SelectItem value="pending">Pending</SelectItem>
                    <SelectItem value="blocked">Blocked</SelectItem>
                  </SelectContent>
                </Select>

=======

              {/* Bottom Row: Quick Filters */}
              <div className="grid grid-cols-2 sm:grid-cols-3 md:grid-cols-5 gap-2">
                <Select value={filters.minCapacity} onValueChange={(value) => setFilters(prev => ({ ...prev, minCapacity: value }))}>
                  <SelectTrigger className="h-9">
                    <SelectValue placeholder="Capacity" />
                  </SelectTrigger>
                  <SelectContent>
                    <SelectItem value="all">Any capacity</SelectItem>
                    <SelectItem value="2">2+ guests</SelectItem>
                    <SelectItem value="4">4+ guests</SelectItem>
                    <SelectItem value="6">6+ guests</SelectItem>
                    <SelectItem value="8">8+ guests</SelectItem>
                  </SelectContent>
                </Select>

                <Select value={filters.city} onValueChange={(value) => setFilters(prev => ({ ...prev, city: value }))}>
                  <SelectTrigger className="h-9">
                    <SelectValue placeholder="City" />
                  </SelectTrigger>
                  <SelectContent>
                    <SelectItem value="all">All cities</SelectItem>
                    {cities.map(city => (
                      <SelectItem key={city} value={city}>{city}</SelectItem>
                    ))}
                  </SelectContent>
                </Select>

                <Select value={filters.propertyType} onValueChange={(value) => setFilters(prev => ({ ...prev, propertyType: value }))}>
                  <SelectTrigger className="h-9">
                    <SelectValue placeholder="Type" />
                  </SelectTrigger>
                  <SelectContent>
                    <SelectItem value="all">All types</SelectItem>
                    {propertyTypes.map(type => (
                      <SelectItem key={type} value={type}>{type}</SelectItem>
                    ))}
                  </SelectContent>
                </Select>

                <Select value={filters.bookingStatus} onValueChange={(value) => setFilters(prev => ({ ...prev, bookingStatus: value }))}>
                  <SelectTrigger className="h-9">
                    <SelectValue placeholder="Status" />
                  </SelectTrigger>
                  <SelectContent>
                    <SelectItem value="all">All statuses</SelectItem>
                    <SelectItem value="confirmed">Confirmed</SelectItem>
                    <SelectItem value="pending">Pending</SelectItem>
                    <SelectItem value="blocked">Blocked</SelectItem>
                  </SelectContent>
                </Select>

>>>>>>> 9d512793
                <Button
                  variant="outline"
                  size="sm"
                  onClick={() => setFiltersExpanded(!filtersExpanded)}
                  className="h-9"
                >
                  <Filter className="h-4 w-4 mr-2" />
                  More Filters
                </Button>
              </div>

              {/* Expanded Filters */}
              {filtersExpanded && (
                <div className="pt-4 border-t space-y-4">
                  <div className="flex items-center justify-between">
                    <Label className="text-sm font-medium">Amenities</Label>
                    <Button
                      variant="ghost"
                      size="sm"
                      onClick={() => setFiltersExpanded(false)}
                    >
                      <ChevronDown className="h-4 w-4 mr-2" />
                      Hide
                    </Button>
                  </div>
                  <div className="grid grid-cols-2 sm:grid-cols-3 md:grid-cols-4 lg:grid-cols-6 gap-2">
                    {availableAmenities.map((amenity) => (
                      <div
                        key={amenity.amenity_id}
                        className={`
                          flex items-center space-x-2 p-2 rounded border cursor-pointer text-sm transition-colors
                          ${filters.amenities.includes(amenity.amenity_name)
                            ? 'bg-blue-50 border-blue-300'
                            : 'bg-white border-gray-200 hover:bg-gray-50'
                          }
                        `}
                        onClick={() => handleAmenityToggle(amenity.amenity_name)}
                      >
                        <Checkbox
                          id={amenity.amenity_id}
                          checked={filters.amenities.includes(amenity.amenity_name)}
                          onCheckedChange={() => handleAmenityToggle(amenity.amenity_name)}
                        />
                        <Label htmlFor={amenity.amenity_id} className="cursor-pointer text-xs">
                          {amenity.amenity_name}
                        </Label>
                      </div>
                    ))}
                  </div>
                </div>
              )}

              {/* Active Filters Display */}
              {(filters.minCapacity !== 'all' || filters.city !== 'all' || filters.propertyType !== 'all' || filters.amenities.length > 0) && (
                <div className="flex flex-wrap items-center gap-2">
                  <span className="text-sm font-medium text-gray-600">Active:</span>
                  {filters.minCapacity !== 'all' && (
                    <Badge variant="secondary" className="gap-1">
                      {filters.minCapacity}+ guests
                      <X className="h-3 w-3 cursor-pointer" onClick={() => removeFilter('minCapacity')} />
                    </Badge>
                  )}
                  {filters.city !== 'all' && (
                    <Badge variant="secondary" className="gap-1">
                      {filters.city}
                      <X className="h-3 w-3 cursor-pointer" onClick={() => removeFilter('city')} />
                    </Badge>
                  )}
                  {filters.propertyType !== 'all' && (
                    <Badge variant="secondary" className="gap-1">
                      {filters.propertyType}
                      <X className="h-3 w-3 cursor-pointer" onClick={() => removeFilter('propertyType')} />
                    </Badge>
                  )}
                  {filters.amenities.map(amenity => (
                    <Badge key={amenity} variant="secondary" className="gap-1">
                      {amenity}
                      <X className="h-3 w-3 cursor-pointer" onClick={() => handleAmenityToggle(amenity)} />
                    </Badge>
                  ))}
                  <Button variant="ghost" size="sm" onClick={clearAllFilters} className="h-6 text-xs">
                    Clear all
                  </Button>
                </div>
              )}
            </div>
          </CardContent>
        </Card>

        {/* ========================================
            CALENDAR GRID: Timeline View
            ======================================== */}
        <Card className="shadow-lg flex-1 flex flex-col min-h-0 border-0">
          <CardHeader className="pb-3 border-b bg-gray-50">
            <div className="flex items-center justify-between">
              <CardTitle className="text-lg flex items-center gap-2">
                <Building className="h-5 w-5 text-blue-600" />
                Timeline View
              </CardTitle>
              <Badge variant="outline">
                {filteredProperties.length} Properties • {dateRange.length} Days
              </Badge>
            </div>
          </CardHeader>

          <CardContent className="p-0 flex-1 flex flex-col min-h-0">
            {filteredProperties.length === 0 ? (
              <div className="flex-1 flex items-center justify-center p-12">
                <div className="text-center max-w-md">
                  <div className="w-16 h-16 bg-gray-100 rounded-full flex items-center justify-center mx-auto mb-4">
                    <Building className="h-8 w-8 text-gray-400" />
                  </div>
                  <h3 className="text-xl font-semibold text-gray-900 mb-2">No Properties Found</h3>
                  <p className="text-gray-500 mb-4">
                    No properties match your current filter criteria. Try adjusting your filters.
                  </p>
                  <Button onClick={clearAllFilters} variant="outline">
                    <RefreshCw className="h-4 w-4 mr-2" />
                    Clear Filters
                  </Button>
                </div>
              </div>
            ) : (
              <div className="flex flex-1 min-h-0 overflow-hidden">

                {/* Fixed Property Column */}
                <div className="flex-shrink-0 w-64 border-r bg-white flex flex-col">
                  {/* Header */}
                  <div className="h-12 border-b bg-gray-50 flex items-center px-4 font-semibold text-gray-700">
                    <Home className="h-4 w-4 mr-2" />
                    Properties
                  </div>

                  {/* Property List */}
                  <div className="flex-1 overflow-y-auto">
                    {filteredProperties.map((property, index) => {
                      const propertyBookingsCount = bookings.filter(b =>
                        b.property_id === property.property_id &&
                        b.booking_status !== 'cancelled'
                      ).length;

                      const occupancyRate = dateRange.length > 0
                        ? Math.round((propertyBookingsCount / dateRange.length) * 100)
                        : 0;

                      return (
                        <div
                          key={property.property_id}
                          className={`
                            p-4 border-b transition-all cursor-pointer
                            ${selectedProperty === property.property_id
                              ? 'bg-blue-50 border-l-4 border-l-blue-500'
                              : index % 2 === 0
                                ? 'bg-white hover:bg-gray-50'
                                : 'bg-gray-50 hover:bg-gray-100'
                            }
                          `}
                          onClick={() => setSelectedProperty(
                            selectedProperty === property.property_id ? null : property.property_id
                          )}
                        >
                          <div className="flex items-start gap-3">
                            {bulkSelectMode && (
                              <Checkbox
                                checked={selectedProperties.has(property.property_id)}
                                onCheckedChange={() => togglePropertySelection(property.property_id)}
                                onClick={(e) => e.stopPropagation()}
                              />
                            )}

                            {/* Property Avatar */}
                            <div className="w-12 h-12 bg-gradient-to-br from-blue-500 to-blue-600 rounded-lg flex items-center justify-center text-white text-lg font-bold shadow-sm flex-shrink-0">
                              {property.property_name?.[0] || 'P'}
                            </div>

                            {/* Property Info */}
                            <div className="flex-1 min-w-0">
                              <h4 className="font-semibold text-gray-900 truncate text-sm">
                                {property.property_name}
                              </h4>
                              <div className="flex items-center gap-3 text-xs text-gray-500 mt-1">
                                <span className="flex items-center gap-1">
                                  <MapPin className="h-3 w-3" />
                                  {property.property_location?.[0]?.city || 'N/A'}
                                </span>
                                <span className="flex items-center gap-1">
                                  <Users className="h-3 w-3" />
                                  {property.capacity || 0}
                                </span>
                                <span className="flex items-center gap-1">
                                  <Bed className="h-3 w-3" />
                                  {property.num_bedrooms || 0}
                                </span>
                              </div>

                              {/* Occupancy Bar */}
                              <div className="mt-2">
                                <div className="flex items-center justify-between text-xs mb-1">
                                  <span className="text-gray-500">Occupancy</span>
                                  <span className={`font-medium ${
                                    occupancyRate > 80 ? 'text-red-600' :
                                    occupancyRate > 50 ? 'text-orange-600' :
                                    'text-green-600'
                                  }`}>
                                    {occupancyRate}%
                                  </span>
                                </div>
                                <div className="w-full bg-gray-200 rounded-full h-1.5">
                                  <div
                                    className={`h-1.5 rounded-full transition-all ${
                                      occupancyRate > 80 ? 'bg-red-500' :
                                      occupancyRate > 50 ? 'bg-orange-500' :
                                      'bg-green-500'
                                    }`}
                                    style={{ width: `${Math.min(occupancyRate, 100)}%` }}
                                  />
                                </div>
                              </div>

                              {/* Quick Action */}
                              {!bulkSelectMode && (
                                <Button
                                  variant="outline"
                                  size="sm"
                                  className="w-full mt-2 h-7 text-xs"
                                  onClick={(e) => {
                                    e.stopPropagation();
                                    setBlockPropertyId(property.property_id);
                                    setShowBlockDatesDialog(true);
                                  }}
                                >
                                  <Ban className="h-3 w-3 mr-1" />
                                  Block Dates
                                </Button>
                              )}
                            </div>
                          </div>
                        </div>
                      );
                    })}
                  </div>
                </div>

                {/* Scrollable Timeline Column */}
                <div className="flex-1 flex flex-col min-w-0">
                  {/* Date Header */}
                  <div className="h-12 border-b bg-gray-50 overflow-x-auto overflow-y-hidden flex-shrink-0">
                    <div className="inline-flex h-full">
                      {dateRange.map((date, index) => {
                        const isFirstOfMonth = date.getDate() === 1;
                        const isToday = format(date, 'yyyy-MM-dd') === format(new Date(), 'yyyy-MM-dd');
                        const isWeekend = date.getDay() === 0 || date.getDay() === 6;

                        return (
                          <div
                            key={format(date, 'yyyy-MM-dd')}
                            className={`
                              flex-shrink-0 w-12 h-full flex flex-col items-center justify-center text-xs border-r
                              ${isToday ? 'bg-blue-100 border-blue-300 font-bold' : ''}
                              ${isWeekend && !isToday ? 'bg-gray-100' : ''}
                            `}
                          >
                            {isFirstOfMonth && (
                              <div className="text-[10px] font-semibold text-blue-600 uppercase">
                                {format(date, 'MMM')}
                              </div>
                            )}
                            <div className={`${isToday ? 'text-blue-600' : 'text-gray-700'} font-medium`}>
                              {format(date, 'd')}
                            </div>
                            <div className="text-[10px] text-gray-500">
                              {format(date, 'EEE')}
                            </div>
                          </div>
                        );
                      })}
                    </div>
                  </div>

                  {/* Timeline Grid */}
                  <div className="flex-1 overflow-auto">
                    <div className="inline-flex flex-col min-w-full">
                      {filteredProperties.map((property, propIndex) => (
                        <div
                          key={property.property_id}
                          className={`
                            border-b flex-shrink-0 h-24 flex
                            ${selectedProperty === property.property_id ? 'bg-blue-50' :
                              propIndex % 2 === 0 ? 'bg-white' : 'bg-gray-50'
                            }
                          `}
                        >
                          <div className="inline-flex h-full relative">
                            {dateRange.map((date) => {
                              const booking = getBookingForDate(property.property_id, date);
                              const isCheckIn = booking && format(parseISO(booking.check_in_date), 'yyyy-MM-dd') === format(date, 'yyyy-MM-dd');
                              const isCheckOut = booking && format(parseISO(booking.check_out_date), 'yyyy-MM-dd') === format(date, 'yyyy-MM-dd');
                              const isToday = format(date, 'yyyy-MM-dd') === format(new Date(), 'yyyy-MM-dd');
                              const color = booking ? getBookingColor(booking.booking_status || 'pending') : null;

                              const cellElement = (
                                <div
                                  key={format(date, 'yyyy-MM-dd')}
                                  className={`
<<<<<<< HEAD
                                    flex-shrink-0 w-12 h-full border-r flex items-center justify-center cursor-pointer transition-all relative group
                                    ${isToday ? 'border-l-2 border-l-blue-500' : ''}
                                    ${!booking ? 'hover:bg-blue-50' : ''}
                                  `}
                                  onClick={(e) => {
                                    e.stopPropagation();
                                    handleDateClick(property.property_id, date, booking);
=======
                                    h-7 w-7 text-xs flex items-center justify-center rounded-lg cursor-pointer transition-all duration-200 relative group
                                    ${bookingInfo.status === 'booked'
                                      ? 'bg-red-100 text-red-800 border-2 border-red-300 hover:bg-red-200 shadow-sm'
                                      : isWeekend
                                        ? 'bg-blue-50 text-blue-700 border border-blue-300 hover:bg-blue-100 hover:shadow-md'
                                        : 'bg-green-50 text-green-700 border border-green-300 hover:bg-green-100 hover:shadow-md'
                                    }
                                    ${isToday ? 'ring-2 ring-primary ring-offset-1' : ''}
                                    ${bookingInfo.isCheckIn ? 'border-l-4 border-l-orange-500' : ''}
                                    ${bookingInfo.isCheckOut ? 'border-r-4 border-r-orange-500' : ''}
                                  `}
                                  title={`
                                    ${format(date, 'MMM dd, yyyy')}
                                    ${bookingInfo.status === 'booked' ? `\nBooked - ${bookingInfo.booking?.guest_name}` : '\nAvailable - Click to book'}
                                    ${bookingInfo.isCheckIn ? '\nCheck-in' : ''}
                                    ${bookingInfo.isCheckOut ? '\nCheck-out' : ''}
                                  `}
                                  onClick={(e) => {
                                    e.stopPropagation();
                                    handleDateClick(property.property_id, date, bookingInfo);
>>>>>>> 9d512793
                                  }}
                                >
                                  {booking ? (
                                    <div className={`
                                      w-full h-16 ${color?.bg} ${color?.text} rounded-md flex items-center justify-center text-xs font-medium shadow-sm
                                      ${isCheckIn ? 'rounded-l-lg ml-1' : isCheckOut ? 'rounded-r-lg mr-1' : 'rounded-none'}
                                      ${color?.hover} transition-colors
                                    `}>
                                      {isCheckIn && (
                                        <Tooltip>
                                          <TooltipTrigger asChild>
                                            <div className="flex flex-col items-center">
                                              <CheckCircle className="h-4 w-4 mb-1" />
                                              <span className="text-[10px]">IN</span>
                                            </div>
                                          </TooltipTrigger>
                                          <TooltipContent>
                                            <div className="text-xs">
                                              <div className="font-semibold">{booking.guest_name}</div>
                                              <div>Check-in: {format(parseISO(booking.check_in_date), 'MMM dd')}</div>
                                              <div>Check-out: {format(parseISO(booking.check_out_date), 'MMM dd')}</div>
                                              {booking.total_amount && (
                                                <div className="mt-1 font-medium">${booking.total_amount}</div>
                                              )}
                                            </div>
                                          </TooltipContent>
                                        </Tooltip>
                                      )}
                                      {isCheckOut && !isCheckIn && (
                                        <Tooltip>
                                          <TooltipTrigger asChild>
                                            <div className="flex flex-col items-center">
                                              <AlertCircle className="h-4 w-4 mb-1" />
                                              <span className="text-[10px]">OUT</span>
                                            </div>
                                          </TooltipTrigger>
                                          <TooltipContent>
                                            <div className="text-xs">
                                              <div className="font-semibold">{booking.guest_name}</div>
                                              <div>Check-out: {format(parseISO(booking.check_out_date), 'MMM dd')}</div>
                                            </div>
                                          </TooltipContent>
                                        </Tooltip>
                                      )}
                                      {!isCheckIn && !isCheckOut && (
                                        <div className="w-2 h-2 rounded-full bg-white opacity-70" />
                                      )}
                                    </div>
                                  ) : (
                                    <div className="text-gray-400 text-xs opacity-0 group-hover:opacity-100 transition-opacity">
                                      +
                                    </div>
                                  )}
                                </div>
                              );

                              // Wrap booked cells with context menu
                              if (booking) {
                                return (
                                  <ContextMenu key={format(date, 'yyyy-MM-dd')}>
                                    <ContextMenuTrigger>
                                      {cellElement}
                                    </ContextMenuTrigger>
                                    <ContextMenuContent className="w-48">
                                      <ContextMenuItem
                                        onClick={(e) => {
                                          e.stopPropagation();
                                          setSelectedBookingDetails(booking);
                                          setShowDetailsDrawer(true);
                                        }}
                                      >
                                        <Info className="h-4 w-4 mr-2" />
                                        View Details
                                      </ContextMenuItem>
                                      <ContextMenuItem
                                        onClick={(e) => {
                                          e.stopPropagation();
                                          setEditingBooking(booking);
                                          setBookingPropertyId(property.property_id);
                                          setShowBookingDialog(true);
                                        }}
                                      >
                                        <Edit className="h-4 w-4 mr-2" />
                                        Edit Booking
                                      </ContextMenuItem>
                                      <ContextMenuSeparator />
                                      <ContextMenuItem
                                        onClick={(e) => {
                                          e.stopPropagation();
                                          setDeletingBooking(booking);
                                          setShowDeleteDialog(true);
                                        }}
                                        className="text-red-600 focus:text-red-600"
                                      >
                                        <Trash2 className="h-4 w-4 mr-2" />
                                        Delete
                                      </ContextMenuItem>
                                    </ContextMenuContent>
                                  </ContextMenu>
                                );
                              }

                              return cellElement;
                            })}
                          </div>
                        </div>
                      ))}
                    </div>
                  </div>
                </div>
              </div>
            )}
          </CardContent>
        </Card>

        {/* ========================================
            LEGEND & SUMMARY
            ======================================== */}
        <Card className="bg-white shadow-md flex-shrink-0 border-0">
          <CardContent className="p-4">
            <div className="flex flex-col sm:flex-row items-center justify-between gap-4">

              {/* Legend */}
              <div className="flex items-center gap-6 text-sm">
                <div className="flex items-center gap-2">
                  <div className="w-4 h-4 bg-blue-500 rounded"></div>
                  <span className="text-gray-700">Confirmed</span>
                </div>
                <div className="flex items-center gap-2">
                  <div className="w-4 h-4 bg-yellow-500 rounded"></div>
                  <span className="text-gray-700">Pending</span>
                </div>
                <div className="flex items-center gap-2">
                  <div className="w-4 h-4 bg-gray-400 rounded"></div>
                  <span className="text-gray-700">Blocked</span>
                </div>
                <div className="flex items-center gap-2">
                  <div className="w-4 h-4 bg-green-500 rounded"></div>
                  <span className="text-gray-700">Checked In</span>
                </div>
                <div className="flex items-center gap-2">
                  <div className="w-4 h-4 bg-purple-500 rounded"></div>
                  <span className="text-gray-700">Completed</span>
                </div>
<<<<<<< HEAD
              </div>

              {/* Summary */}
              <div className="text-sm text-gray-500">
                Last updated: {format(new Date(), 'MMM dd, HH:mm')}
              </div>
=======
              </div>

              {/* Summary */}
              <div className="text-sm text-gray-500">
                Last updated: {format(new Date(), 'MMM dd, HH:mm')}
              </div>
>>>>>>> 9d512793
            </div>
          </CardContent>
        </Card>

        {/* ========================================
            DIALOGS: Booking, Delete, Block, Details
            ======================================== */}

        {/* Booking Dialog */}
        <BookingDialog
          open={showBookingDialog}
          onOpenChange={(open) => {
            setShowBookingDialog(open);
            if (!open) {
              setEditingBooking(null);
              setBookingPropertyId(null);
              setBookingCheckIn('');
              setBookingCheckOut('');
            }
          }}
          onSubmit={handleBookingSubmit}
          propertyId={bookingPropertyId || undefined}
          booking={editingBooking}
          defaultCheckIn={bookingCheckIn}
          defaultCheckOut={bookingCheckOut}
        />

        {/* Delete Confirmation Dialog */}
        <Dialog open={showDeleteDialog} onOpenChange={setShowDeleteDialog}>
          <DialogContent>
            <DialogHeader>
              <DialogTitle>Delete Booking</DialogTitle>
              <DialogDescription>
                Are you sure you want to delete this booking? This action cannot be undone.
              </DialogDescription>
            </DialogHeader>
            {deletingBooking && (
              <div className="space-y-3 py-4">
                <div className="flex justify-between text-sm">
                  <span className="text-gray-500">Guest:</span>
                  <span className="font-medium">{deletingBooking.guest_name}</span>
                </div>
                <div className="flex justify-between text-sm">
                  <span className="text-gray-500">Check-in:</span>
                  <span className="font-medium">
                    {format(parseISO(deletingBooking.check_in_date), 'MMM dd, yyyy')}
                  </span>
                </div>
                <div className="flex justify-between text-sm">
                  <span className="text-gray-500">Check-out:</span>
                  <span className="font-medium">
                    {format(parseISO(deletingBooking.check_out_date), 'MMM dd, yyyy')}
                  </span>
                </div>
              </div>
            )}
            <DialogFooter>
              <Button variant="outline" onClick={() => setShowDeleteDialog(false)}>
                Cancel
              </Button>
              <Button variant="destructive" onClick={handleDeleteBooking}>
                Delete Booking
              </Button>
            </DialogFooter>
          </DialogContent>
        </Dialog>

        {/* Block Dates Dialog */}
        <Dialog open={showBlockDatesDialog} onOpenChange={setShowBlockDatesDialog}>
          <DialogContent>
            <DialogHeader>
              <DialogTitle>Block Dates for Maintenance</DialogTitle>
              <DialogDescription>
                {selectedProperties.size > 0
                  ? `Block dates for ${selectedProperties.size} selected propert${selectedProperties.size === 1 ? 'y' : 'ies'}`
                  : 'Block dates to prevent bookings during maintenance or unavailable periods.'}
              </DialogDescription>
            </DialogHeader>
            <div className="space-y-4 py-4">
              <div className="space-y-2">
                <Label>Start Date *</Label>
                <Input
                  type="date"
                  value={blockStartDate}
                  onChange={(e) => setBlockStartDate(e.target.value)}
                  min={format(new Date(), 'yyyy-MM-dd')}
                />
              </div>
              <div className="space-y-2">
                <Label>End Date *</Label>
                <Input
                  type="date"
                  value={blockEndDate}
                  onChange={(e) => setBlockEndDate(e.target.value)}
                  min={blockStartDate || format(new Date(), 'yyyy-MM-dd')}
                />
              </div>
              <div className="space-y-2">
                <Label>Reason (Optional)</Label>
                <Input
                  type="text"
                  placeholder="e.g., Maintenance, Renovation"
                  value={blockReason}
                  onChange={(e) => setBlockReason(e.target.value)}
                />
              </div>
            </div>
            <DialogFooter>
              <Button
                variant="outline"
                onClick={() => {
                  setShowBlockDatesDialog(false);
                  setBlockPropertyId(null);
                  setBlockStartDate('');
                  setBlockEndDate('');
                  setBlockReason('');
                }}
              >
                Cancel
              </Button>
              <Button onClick={handleBlockDates}>
                <Ban className="h-4 w-4 mr-2" />
                Block Dates
              </Button>
            </DialogFooter>
          </DialogContent>
        </Dialog>

        {/* Booking Details Drawer */}
        <Sheet open={showDetailsDrawer} onOpenChange={setShowDetailsDrawer}>
          <SheetContent className="w-full sm:max-w-lg overflow-y-auto">
            <SheetHeader>
              <SheetTitle>Booking Details</SheetTitle>
              <SheetDescription>
                Complete information about this booking
              </SheetDescription>
            </SheetHeader>
            {selectedBookingDetails && (
              <div className="space-y-6 mt-6">
                {/* Guest Information */}
                <div className="space-y-3">
                  <h3 className="text-sm font-semibold flex items-center gap-2">
                    <Users className="h-4 w-4 text-blue-600" />
                    Guest Information
                  </h3>
                  <div className="space-y-2 pl-6">
                    <div className="flex justify-between text-sm">
                      <span className="text-gray-500">Name:</span>
                      <span className="font-medium">{selectedBookingDetails.guest_name}</span>
                    </div>
                    {selectedBookingDetails.guest_email && (
                      <div className="flex justify-between text-sm">
                        <span className="text-gray-500">Email:</span>
                        <span className="font-medium">{selectedBookingDetails.guest_email}</span>
                      </div>
                    )}
                    {selectedBookingDetails.guest_phone && (
                      <div className="flex justify-between text-sm">
                        <span className="text-gray-500">Phone:</span>
                        <span className="font-medium">{selectedBookingDetails.guest_phone}</span>
                      </div>
                    )}
                  </div>
                </div>

                {/* Booking Dates */}
                <div className="space-y-3">
                  <h3 className="text-sm font-semibold flex items-center gap-2">
                    <CalendarIcon className="h-4 w-4 text-blue-600" />
                    Booking Dates
                  </h3>
                  <div className="space-y-2 pl-6">
                    <div className="flex justify-between text-sm">
                      <span className="text-gray-500">Check-in:</span>
                      <span className="font-medium">
                        {format(parseISO(selectedBookingDetails.check_in_date), 'MMM dd, yyyy')}
                      </span>
                    </div>
                    <div className="flex justify-between text-sm">
                      <span className="text-gray-500">Check-out:</span>
                      <span className="font-medium">
                        {format(parseISO(selectedBookingDetails.check_out_date), 'MMM dd, yyyy')}
                      </span>
                    </div>
                    <div className="flex justify-between text-sm">
                      <span className="text-gray-500">Duration:</span>
                      <span className="font-medium">
                        {differenceInDays(
                          parseISO(selectedBookingDetails.check_out_date),
                          parseISO(selectedBookingDetails.check_in_date)
                        )} nights
                      </span>
                    </div>
                  </div>
                </div>

                {/* Status & Payment */}
                <div className="space-y-3">
                  <h3 className="text-sm font-semibold flex items-center gap-2">
                    <DollarSign className="h-4 w-4 text-blue-600" />
                    Status & Payment
                  </h3>
                  <div className="space-y-2 pl-6">
                    <div className="flex justify-between text-sm">
                      <span className="text-gray-500">Status:</span>
                      <Badge>{selectedBookingDetails.booking_status}</Badge>
                    </div>
                    {selectedBookingDetails.total_amount && (
                      <div className="flex justify-between text-sm">
                        <span className="text-gray-500">Total Amount:</span>
                        <span className="font-medium text-lg">
                          ${selectedBookingDetails.total_amount.toFixed(2)}
                        </span>
                      </div>
                    )}
                  </div>
                </div>

                {/* Actions */}
                <div className="flex gap-2 pt-4 border-t">
                  <Button
                    className="flex-1"
                    onClick={() => {
                      setEditingBooking(selectedBookingDetails);
                      setBookingPropertyId(selectedBookingDetails.property_id);
                      setShowDetailsDrawer(false);
                      setShowBookingDialog(true);
                    }}
                  >
                    <Edit className="h-4 w-4 mr-2" />
                    Edit
                  </Button>
                  <Button
                    variant="destructive"
                    onClick={() => {
                      setShowDetailsDrawer(false);
                      setDeletingBooking(selectedBookingDetails);
                      setShowDeleteDialog(true);
                    }}
                  >
                    <Trash2 className="h-4 w-4 mr-2" />
                    Delete
                  </Button>
                </div>
              </div>
<<<<<<< HEAD
            )}
          </SheetContent>
        </Sheet>
      </div>
    </TooltipProvider>
=======
            </div>
          </div>
        </CardContent>
      </Card>

      {/* Booking Dialog */}
      <BookingDialog
        open={showBookingDialog}
        onOpenChange={setShowBookingDialog}
        onSubmit={handleBookingSubmit}
        propertyId={bookingPropertyId || undefined}
        defaultCheckIn={bookingCheckIn}
        defaultCheckOut={bookingCheckOut}
      />
    </div>
>>>>>>> 9d512793
  );
};

export default Calendar;<|MERGE_RESOLUTION|>--- conflicted
+++ resolved
@@ -96,24 +96,7 @@
 } from 'lucide-react';
 import { useQuery, useQueryClient } from '@tanstack/react-query';
 import { supabase } from '@/integrations/supabase/client';
-<<<<<<< HEAD
-import {
-  format,
-  addMonths,
-  startOfMonth,
-  endOfMonth,
-  eachDayOfInterval,
-  isSameMonth,
-  addDays,
-  differenceInDays,
-  startOfWeek,
-  endOfWeek,
-  isWithinInterval,
-  parseISO,
-} from 'date-fns';
-=======
 import { format, addMonths, startOfMonth, endOfMonth, eachDayOfInterval, isSameMonth, addDays } from 'date-fns';
->>>>>>> 9d512793
 import { Tables } from '@/integrations/supabase/types';
 import { BookingDialog } from '@/components/BookingDialog';
 import { BookingInsert } from '@/lib/schemas';
@@ -210,10 +193,6 @@
   const { toast } = useToast();
   const queryClient = useQueryClient();
 
-<<<<<<< HEAD
-  // State: Filters and View Configuration
-=======
->>>>>>> 9d512793
   const [filters, setFilters] = useState<FilterState>({
     startDate: new Date(),
     minCapacity: 'all',
@@ -226,12 +205,6 @@
     channel: 'all',
   });
 
-<<<<<<< HEAD
-  const [viewMode, setViewMode] = useState<CalendarViewMode>({
-    type: 'timeline',
-    dateRange: 'month',
-  });
-=======
   const [viewMode, setViewMode] = useState<'year' | 'month'>('year');
   const [searchTrigger, setSearchTrigger] = useState(0);
   const [filtersExpanded, setFiltersExpanded] = useState(true);
@@ -248,7 +221,6 @@
     const timer = setTimeout(() => {
       setSearchTrigger(prev => prev + 1);
     }, 500);
->>>>>>> 9d512793
 
   const [filtersExpanded, setFiltersExpanded] = useState(false);
   const [selectedProperty, setSelectedProperty] = useState<string | null>(null);
@@ -541,7 +513,6 @@
       channel: 'all',
     });
   };
-<<<<<<< HEAD
 
   /**
    * HANDLER: Remove individual filter chip
@@ -811,277 +782,6 @@
   };
 
   /**
-=======
-
-  /**
-   * HANDLER: Remove individual filter chip
-   */
-  const removeFilter = (filterType: keyof FilterState) => {
-    if (filterType === 'amenities') {
-      setFilters(prev => ({ ...prev, amenities: [] }));
-    } else {
-      setFilters(prev => ({ ...prev, [filterType]: 'all' }));
-    }
-  };
-
-  /**
-   * HANDLER: Open booking dialog for date
-   */
-  const handleDateClick = (propertyId: string, date: Date, booking?: PropertyBooking) => {
-    if (booking) {
-      setEditingBooking(booking);
-      setBookingPropertyId(propertyId);
-      setShowBookingDialog(true);
-    } else {
-      setEditingBooking(null);
-      setBookingPropertyId(propertyId);
-      setBookingCheckIn(format(date, 'yyyy-MM-dd'));
-      setBookingCheckOut(format(addDays(date, 1), 'yyyy-MM-dd'));
-      setShowBookingDialog(true);
-    }
-  };
-
-  /**
-   * HANDLER: Submit booking (create or update)
-   */
-  const handleBookingSubmit = async (bookingData: BookingInsert) => {
-    try {
-      if (editingBooking) {
-        const { data, error } = await supabase
-          .from('property_bookings')
-          .update(bookingData)
-          .eq('booking_id', editingBooking.booking_id)
-          .select()
-          .single();
-
-        if (error) throw error;
-
-        toast({
-          title: 'Success',
-          description: 'Booking updated successfully',
-        });
-      } else {
-        const { data, error } = await supabase
-          .from('property_bookings')
-          .insert([bookingData])
-          .select()
-          .single();
-
-        if (error) throw error;
-
-        toast({
-          title: 'Success',
-          description: 'Booking created successfully',
-        });
-      }
-
-      setShowBookingDialog(false);
-      setBookingPropertyId(null);
-      setBookingCheckIn('');
-      setBookingCheckOut('');
-      setEditingBooking(null);
-
-      queryClient.invalidateQueries({ queryKey: ['bookings'] });
-      queryClient.invalidateQueries({ queryKey: bookingKeys.property(bookingData.property_id) });
-    } catch (error: any) {
-      toast({
-        title: 'Error',
-        description: error.message || `Failed to ${editingBooking ? 'update' : 'create'} booking`,
-        variant: 'destructive',
-      });
-    }
-  };
-
-  /**
-   * HANDLER: Delete booking
-   */
-  const handleDeleteBooking = async () => {
-    if (!deletingBooking) return;
-
-    try {
-      const { error } = await supabase
-        .from('property_bookings')
-        .delete()
-        .eq('booking_id', deletingBooking.booking_id);
-
-      if (error) throw error;
-
-      toast({
-        title: 'Success',
-        description: 'Booking deleted successfully',
-      });
-
-      setShowDeleteDialog(false);
-      setDeletingBooking(null);
-      setShowDetailsDrawer(false);
-      setSelectedBookingDetails(null);
-
-      queryClient.invalidateQueries({ queryKey: ['bookings'] });
-    } catch (error: any) {
-      toast({
-        title: 'Error',
-        description: error.message || 'Failed to delete booking',
-        variant: 'destructive',
-      });
-    }
-  };
-
-  /**
-   * HANDLER: Block dates for maintenance
-   */
-  const handleBlockDates = async () => {
-    if (!blockStartDate || !blockEndDate) {
-      toast({
-        title: 'Error',
-        description: 'Please fill in all required fields',
-        variant: 'destructive',
-      });
-      return;
-    }
-
-    if (new Date(blockEndDate) <= new Date(blockStartDate)) {
-      toast({
-        title: 'Error',
-        description: 'End date must be after start date',
-        variant: 'destructive',
-      });
-      return;
-    }
-
-    try {
-      const propertiesToBlock = selectedProperties.size > 0
-        ? Array.from(selectedProperties)
-        : blockPropertyId
-        ? [blockPropertyId]
-        : [];
-
-      if (propertiesToBlock.length === 0) {
-        toast({
-          title: 'Error',
-          description: 'No properties selected',
-          variant: 'destructive',
-        });
-        return;
-      }
-
-      const blockings = propertiesToBlock.map(propertyId => ({
-        property_id: propertyId,
-        check_in_date: blockStartDate,
-        check_out_date: blockEndDate,
-        guest_name: 'BLOCKED - Maintenance',
-        booking_status: 'blocked',
-        special_requests: blockReason || 'Property blocked for maintenance',
-        total_amount: 0,
-      }));
-
-      const { data, error } = await supabase
-        .from('property_bookings')
-        .insert(blockings)
-        .select();
-
-      if (error) throw error;
-
-      toast({
-        title: 'Success',
-        description: `Dates blocked for ${propertiesToBlock.length} propert${propertiesToBlock.length === 1 ? 'y' : 'ies'}`,
-      });
-
-      setShowBlockDatesDialog(false);
-      setBlockPropertyId(null);
-      setBlockStartDate('');
-      setBlockEndDate('');
-      setBlockReason('');
-      setSelectedProperties(new Set());
-
-      queryClient.invalidateQueries({ queryKey: ['bookings'] });
-    } catch (error: any) {
-      toast({
-        title: 'Error',
-        description: error.message || 'Failed to block dates',
-        variant: 'destructive',
-      });
-    }
-  };
-
-  /**
-   * HANDLER: Export calendar to CSV
-   */
-  const exportToCSV = () => {
-    try {
-      const headers = ['Property', 'Guest Name', 'Check In', 'Check Out', 'Status', 'Total Amount', 'Payment Status', 'Channel'];
-
-      const rows = bookings.map(booking => {
-        const property = properties.find(p => p.property_id === booking.property_id);
-        return [
-          property?.property_name || 'N/A',
-          booking.guest_name,
-          booking.check_in_date,
-          booking.check_out_date,
-          booking.booking_status,
-          booking.total_amount || 'N/A',
-          booking.payment_status || 'N/A',
-          booking.booking_channel || 'Direct',
-        ];
-      });
-
-      const csvContent = [
-        headers.join(','),
-        ...rows.map(row => row.join(','))
-      ].join('\n');
-
-      const blob = new Blob([csvContent], { type: 'text/csv;charset=utf-8;' });
-      const link = document.createElement('a');
-      const url = URL.createObjectURL(blob);
-      link.setAttribute('href', url);
-      link.setAttribute('download', `calendar_export_${format(new Date(), 'yyyy-MM-dd')}.csv`);
-      link.style.visibility = 'hidden';
-      document.body.appendChild(link);
-      link.click();
-      document.body.removeChild(link);
-
-      toast({
-        title: 'Success',
-        description: 'Calendar exported successfully',
-      });
-    } catch (error: any) {
-      toast({
-        title: 'Error',
-        description: error.message || 'Failed to export calendar',
-        variant: 'destructive',
-      });
-    }
-  };
-
-  /**
-   * HANDLER: Toggle property selection for bulk operations
-   */
-  const togglePropertySelection = (propertyId: string) => {
-    const newSelection = new Set(selectedProperties);
-    if (newSelection.has(propertyId)) {
-      newSelection.delete(propertyId);
-    } else {
-      newSelection.add(propertyId);
-    }
-    setSelectedProperties(newSelection);
-  };
-
-  /**
-   * HANDLER: Navigate to previous period
-   */
-  const goToPreviousPeriod = () => {
-    const monthsToSubtract = viewMode.dateRange === 'week' ? 0 :
-                             viewMode.dateRange === 'month' ? 1 :
-                             viewMode.dateRange === 'quarter' ? 3 : 12;
-
-    if (viewMode.dateRange === 'week') {
-      setFilters(prev => ({ ...prev, startDate: addDays(prev.startDate, -7) }));
-    } else {
-      setFilters(prev => ({ ...prev, startDate: addMonths(prev.startDate, -monthsToSubtract) }));
-    }
-  };
-
-  /**
->>>>>>> 9d512793
    * HANDLER: Navigate to next period
    */
   const goToNextPeriod = () => {
@@ -1192,7 +892,6 @@
                     </p>
                   </div>
                 </div>
-<<<<<<< HEAD
 
                 {/* Actions */}
                 <div className="flex flex-wrap items-center gap-2">
@@ -1235,49 +934,6 @@
             DASHBOARD: Revenue, Occupancy, Bookings
             ======================================== */}
         <div className="grid grid-cols-1 md:grid-cols-4 gap-4 flex-shrink-0">
-=======
-
-                {/* Actions */}
-                <div className="flex flex-wrap items-center gap-2">
-                  <Button
-                    variant={bulkSelectMode ? "default" : "outline"}
-                    size="sm"
-                    onClick={() => {
-                      setBulkSelectMode(!bulkSelectMode);
-                      if (bulkSelectMode) setSelectedProperties(new Set());
-                    }}
-                  >
-                    <CheckCircle className="h-4 w-4 mr-2" />
-                    {bulkSelectMode ? 'Exit Bulk Mode' : 'Bulk Select'}
-                  </Button>
-
-                  <Button variant="outline" size="sm" onClick={exportToCSV}>
-                    <Download className="h-4 w-4 mr-2" />
-                    Export
-                  </Button>
-
-                  <Button
-                    variant="outline"
-                    size="sm"
-                    onClick={() => {
-                      queryClient.invalidateQueries({ queryKey: ['bookings'] });
-                      queryClient.invalidateQueries({ queryKey: ['properties-with-location'] });
-                      toast({ title: 'Calendar refreshed' });
-                    }}
-                  >
-                    <RefreshCw className="h-4 w-4 mr-2" />
-                    Refresh
-                  </Button>
-                </div>
-              </div>
-            </CardContent>
-          </Card>
-        </div>
-
-        {/* ========================================
-            DASHBOARD: Revenue, Occupancy, Bookings
-            ======================================== */}
-        <div className="grid grid-cols-1 md:grid-cols-4 gap-4 flex-shrink-0">
 
   // Handle booking creation from calendar
   const handleDateClick = (propertyId: string, date: Date, bookingInfo: any) => {
@@ -1330,7 +986,6 @@
       });
     }
   };
->>>>>>> 9d512793
 
           {/* Total Revenue Card */}
           <Card className="border-0 shadow-md bg-gradient-to-br from-green-50 to-green-100">
@@ -1507,7 +1162,6 @@
                       variant={viewMode.type === 'timeline' ? 'default' : 'ghost'}
                       size="sm"
                       onClick={() => setViewMode(prev => ({ ...prev, type: 'timeline' }))}
-<<<<<<< HEAD
                     >
                       <LayoutGrid className="h-4 w-4" />
                     </Button>
@@ -1516,22 +1170,11 @@
                       size="sm"
                       onClick={() => setViewMode(prev => ({ ...prev, type: 'list' }))}
                     >
-=======
-                    >
-                      <LayoutGrid className="h-4 w-4" />
-                    </Button>
-                    <Button
-                      variant={viewMode.type === 'list' ? 'default' : 'ghost'}
-                      size="sm"
-                      onClick={() => setViewMode(prev => ({ ...prev, type: 'list' }))}
-                    >
->>>>>>> 9d512793
                       <LayoutList className="h-4 w-4" />
                     </Button>
                   </div>
                 </div>
               </div>
-<<<<<<< HEAD
 
               {/* Bottom Row: Quick Filters */}
               <div className="grid grid-cols-2 sm:grid-cols-3 md:grid-cols-5 gap-2">
@@ -1584,60 +1227,6 @@
                   </SelectContent>
                 </Select>
 
-=======
-
-              {/* Bottom Row: Quick Filters */}
-              <div className="grid grid-cols-2 sm:grid-cols-3 md:grid-cols-5 gap-2">
-                <Select value={filters.minCapacity} onValueChange={(value) => setFilters(prev => ({ ...prev, minCapacity: value }))}>
-                  <SelectTrigger className="h-9">
-                    <SelectValue placeholder="Capacity" />
-                  </SelectTrigger>
-                  <SelectContent>
-                    <SelectItem value="all">Any capacity</SelectItem>
-                    <SelectItem value="2">2+ guests</SelectItem>
-                    <SelectItem value="4">4+ guests</SelectItem>
-                    <SelectItem value="6">6+ guests</SelectItem>
-                    <SelectItem value="8">8+ guests</SelectItem>
-                  </SelectContent>
-                </Select>
-
-                <Select value={filters.city} onValueChange={(value) => setFilters(prev => ({ ...prev, city: value }))}>
-                  <SelectTrigger className="h-9">
-                    <SelectValue placeholder="City" />
-                  </SelectTrigger>
-                  <SelectContent>
-                    <SelectItem value="all">All cities</SelectItem>
-                    {cities.map(city => (
-                      <SelectItem key={city} value={city}>{city}</SelectItem>
-                    ))}
-                  </SelectContent>
-                </Select>
-
-                <Select value={filters.propertyType} onValueChange={(value) => setFilters(prev => ({ ...prev, propertyType: value }))}>
-                  <SelectTrigger className="h-9">
-                    <SelectValue placeholder="Type" />
-                  </SelectTrigger>
-                  <SelectContent>
-                    <SelectItem value="all">All types</SelectItem>
-                    {propertyTypes.map(type => (
-                      <SelectItem key={type} value={type}>{type}</SelectItem>
-                    ))}
-                  </SelectContent>
-                </Select>
-
-                <Select value={filters.bookingStatus} onValueChange={(value) => setFilters(prev => ({ ...prev, bookingStatus: value }))}>
-                  <SelectTrigger className="h-9">
-                    <SelectValue placeholder="Status" />
-                  </SelectTrigger>
-                  <SelectContent>
-                    <SelectItem value="all">All statuses</SelectItem>
-                    <SelectItem value="confirmed">Confirmed</SelectItem>
-                    <SelectItem value="pending">Pending</SelectItem>
-                    <SelectItem value="blocked">Blocked</SelectItem>
-                  </SelectContent>
-                </Select>
-
->>>>>>> 9d512793
                 <Button
                   variant="outline"
                   size="sm"
@@ -1942,15 +1531,6 @@
                                 <div
                                   key={format(date, 'yyyy-MM-dd')}
                                   className={`
-<<<<<<< HEAD
-                                    flex-shrink-0 w-12 h-full border-r flex items-center justify-center cursor-pointer transition-all relative group
-                                    ${isToday ? 'border-l-2 border-l-blue-500' : ''}
-                                    ${!booking ? 'hover:bg-blue-50' : ''}
-                                  `}
-                                  onClick={(e) => {
-                                    e.stopPropagation();
-                                    handleDateClick(property.property_id, date, booking);
-=======
                                     h-7 w-7 text-xs flex items-center justify-center rounded-lg cursor-pointer transition-all duration-200 relative group
                                     ${bookingInfo.status === 'booked'
                                       ? 'bg-red-100 text-red-800 border-2 border-red-300 hover:bg-red-200 shadow-sm'
@@ -1971,7 +1551,6 @@
                                   onClick={(e) => {
                                     e.stopPropagation();
                                     handleDateClick(property.property_id, date, bookingInfo);
->>>>>>> 9d512793
                                   }}
                                 >
                                   {booking ? (
@@ -2116,21 +1695,12 @@
                   <div className="w-4 h-4 bg-purple-500 rounded"></div>
                   <span className="text-gray-700">Completed</span>
                 </div>
-<<<<<<< HEAD
               </div>
 
               {/* Summary */}
               <div className="text-sm text-gray-500">
                 Last updated: {format(new Date(), 'MMM dd, HH:mm')}
               </div>
-=======
-              </div>
-
-              {/* Summary */}
-              <div className="text-sm text-gray-500">
-                Last updated: {format(new Date(), 'MMM dd, HH:mm')}
-              </div>
->>>>>>> 9d512793
             </div>
           </CardContent>
         </Card>
@@ -2376,13 +1946,6 @@
                   </Button>
                 </div>
               </div>
-<<<<<<< HEAD
-            )}
-          </SheetContent>
-        </Sheet>
-      </div>
-    </TooltipProvider>
-=======
             </div>
           </div>
         </CardContent>
@@ -2398,7 +1961,6 @@
         defaultCheckOut={bookingCheckOut}
       />
     </div>
->>>>>>> 9d512793
   );
 };
 
