--- conflicted
+++ resolved
@@ -238,57 +238,6 @@
 
         {/* Statistics Dashboard */}
         <div className="grid gap-4 md:grid-cols-2 lg:grid-cols-4 mb-8">
-<<<<<<< HEAD
-          <Card className="shadow-card border-0 bg-card/60 backdrop-blur-sm">
-            <CardHeader className="flex flex-row items-center justify-between space-y-0 pb-2">
-              <CardTitle className="text-sm font-medium">Total Issues</CardTitle>
-              <AlertTriangle className="h-4 w-4 text-muted-foreground" />
-            </CardHeader>
-            <CardContent>
-              <div className="text-2xl font-bold">{stats.total}</div>
-              <p className="text-xs text-muted-foreground">
-                All reported issues
-              </p>
-            </CardContent>
-          </Card>
-
-          <Card className="shadow-card border-0 bg-card/60 backdrop-blur-sm">
-            <CardHeader className="flex flex-row items-center justify-between space-y-0 pb-2">
-              <CardTitle className="text-sm font-medium">Open Issues</CardTitle>
-              <XCircle className="h-4 w-4 text-red-600" />
-            </CardHeader>
-            <CardContent>
-              <div className="text-2xl font-bold text-red-600">{stats.open}</div>
-              <p className="text-xs text-muted-foreground">
-                Requires attention
-              </p>
-            </CardContent>
-          </Card>
-
-          <Card className="shadow-card border-0 bg-card/60 backdrop-blur-sm">
-            <CardHeader className="flex flex-row items-center justify-between space-y-0 pb-2">
-              <CardTitle className="text-sm font-medium">Resolved</CardTitle>
-              <CheckCircle className="h-4 w-4 text-green-600" />
-            </CardHeader>
-            <CardContent>
-              <div className="text-2xl font-bold text-green-600">{stats.resolved}</div>
-              <p className="text-xs text-muted-foreground">
-                Completed issues
-              </p>
-            </CardContent>
-          </Card>
-
-          <Card className="shadow-card border-0 bg-card/60 backdrop-blur-sm">
-            <CardHeader className="flex flex-row items-center justify-between space-y-0 pb-2">
-              <CardTitle className="text-sm font-medium">Total Cost</CardTitle>
-              <DollarSign className="h-4 w-4 text-muted-foreground" />
-            </CardHeader>
-            <CardContent>
-              <div className="text-2xl font-bold">${stats.totalCost.toFixed(2)}</div>
-              <p className="text-xs text-muted-foreground">
-                Actual costs
-              </p>
-=======
           <Card className="border-0 shadow-md bg-gradient-to-br from-blue-50 to-blue-100 hover:shadow-lg transition-all duration-300 hover:scale-[1.02]">
             <CardContent className="pt-6">
               <div className="flex items-center justify-between">
@@ -346,7 +295,6 @@
                   <DollarSign className="h-6 w-6 text-white" />
                 </div>
               </div>
->>>>>>> b1520a45
             </CardContent>
           </Card>
         </div>
