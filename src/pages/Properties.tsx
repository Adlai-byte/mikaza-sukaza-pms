--- conflicted
+++ resolved
@@ -38,8 +38,6 @@
   // Show error message if properties failed to load
   useEffect(() => {
     if (propertiesError) {
-<<<<<<< HEAD
-=======
       toast({
         title: "Error loading properties",
         description: propertiesError instanceof Error ? propertiesError.message : "Failed to load properties",
@@ -61,7 +59,6 @@
       });
     } catch (error) {
       console.error('Error generating properties:', error);
->>>>>>> 9d512793
       toast({
         title: "Error loading properties",
         description: propertiesError instanceof Error ? propertiesError.message : "Failed to load properties",
