--- conflicted
+++ resolved
@@ -7,10 +7,6 @@
 import { Checkbox } from "@/components/ui/checkbox";
 import { useAuth } from "@/contexts/AuthContext";
 import { useToast } from "@/hooks/use-toast";
-<<<<<<< HEAD
-import { useUsersOptimized } from "@/hooks/useUsersOptimized";
-=======
->>>>>>> e0c3cf79
 import { Eye, EyeOff, Mail, Lock, User } from "lucide-react";
 import { z } from "zod";
 import { supabase } from "@/integrations/supabase/client";
@@ -24,13 +20,7 @@
   const [showPassword, setShowPassword] = useState(false);
   const [loading, setLoading] = useState(false);
   const [rememberMe, setRememberMe] = useState(false);
-<<<<<<< HEAD
-  const [showUserList, setShowUserList] = useState(false);
-  const { signIn, signUp, user, sessionLogin } = useAuth();
-  const { users, loading: usersLoading } = useUsersOptimized();
-=======
   const { signIn, signUp, signOut, user, profile } = useAuth();
->>>>>>> e0c3cf79
   const { toast } = useToast();
   const navigate = useNavigate();
 
@@ -333,96 +323,6 @@
                   {isResendingEmail ? "Sending..." : "Resend Verification Email"}
                 </Button>
               </div>
-<<<<<<< HEAD
-
-              {/* Available Users List */}
-              {showUserList && (
-                <Card className="mb-4 bg-white/10 border-white/30">
-                  <CardHeader>
-                    <CardTitle className="text-lg text-white">Available Users</CardTitle>
-                  </CardHeader>
-                  <CardContent className="space-y-2 max-h-60 overflow-y-auto">
-                    {usersLoading ? (
-                      <p className="text-white/70 text-sm">Loading users...</p>
-                    ) : users.length === 0 ? (
-                      <p className="text-white/70 text-sm">No users found. Create users in User Management first.</p>
-                    ) : (
-                      users.filter(u => u.is_active).map((user) => (
-                        <div key={user.user_id} className="flex items-center justify-between p-2 border border-white/20 rounded-lg bg-white/5">
-                          <div className="flex-1">
-                            <p className="font-medium text-white">{user.first_name} {user.last_name}</p>
-                            <p className="text-sm text-white/70">{user.email}</p>
-                            <p className="text-xs text-white/60 capitalize">{user.user_type}</p>
-                          </div>
-                          <Button
-                            size="sm"
-                            onClick={() => handleSessionLogin(user)}
-                            disabled={loading}
-                            className="bg-accent hover:bg-accent-hover text-accent-foreground"
-                          >
-                            Login as User
-                          </Button>
-                        </div>
-                      ))
-                    )}
-                  </CardContent>
-                </Card>
-              )}
-
-              <Button 
-                type="submit" 
-                className="w-full h-12 bg-gradient-to-r from-accent to-accent-hover hover:from-accent-hover hover:to-accent text-accent-foreground font-medium text-base border-0 shadow-lg hover:shadow-xl transition-all duration-300 transform hover:scale-[1.02]" 
-                disabled={loading}
-              >
-                {loading ? "Signing In..." : "Sign In"}
-              </Button>
-              <Button
-                type="button"
-                variant="secondary"
-                className="w-full h-12 mt-3"
-                disabled={loading}
-                onClick={async () => {
-                  try {
-                    const validatedData = loginSchema.parse(loginForm);
-                    setLoading(true);
-                    const { error } = await signUp(validatedData.email, validatedData.password);
-                    if (error) {
-                      if (error.message?.includes("already registered")) {
-                        toast({
-                          title: "Account exists",
-                          description: "You already have an account. Please sign in.",
-                          variant: "default",
-                        });
-                      } else {
-                        toast({
-                          title: "Sign up failed",
-                          description: error.message,
-                          variant: "destructive",
-                        });
-                      }
-                      return;
-                    }
-                    toast({
-                      title: "Check your email",
-                      description: "We sent you a confirmation link to complete your signup.",
-                    });
-                  } catch (err) {
-                    if (err instanceof z.ZodError) {
-                      toast({
-                        title: "Validation Error",
-                        description: err.errors[0].message,
-                        variant: "destructive",
-                      });
-                    }
-                  } finally {
-                    setLoading(false);
-                  }
-                }}
-              >
-                {loading ? "Processing..." : "Create account"}
-              </Button>
-=======
->>>>>>> e0c3cf79
             </form>
 
             <div className="text-center">
