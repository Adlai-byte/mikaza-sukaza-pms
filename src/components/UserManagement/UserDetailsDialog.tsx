import { useState, useEffect, useCallback } from "react";
import { User, ActivityLog } from "@/lib/schemas";
import {
  Dialog,
  DialogContent,
  DialogHeader,
  DialogTitle,
} from "@/components/ui/dialog";
import { Badge } from "@/components/ui/badge";
import { Card, CardContent, CardHeader, CardTitle } from "@/components/ui/card";
import { Separator } from "@/components/ui/separator";
import { Avatar, AvatarFallback, AvatarImage } from "@/components/ui/avatar";
import { useActivityLogs } from "@/hooks/useActivityLogs";
import {
  User as UserIcon,
  Mail,
  Phone,
  MapPin,
  Building2,
  Calendar,
  Activity,
  Shield,
  Clock,
  AlertCircle,
  CheckCircle2,
  Download,
  CreditCard,
  Globe
} from "lucide-react";
import { format } from "date-fns";

interface UserDetailsDialogProps {
  open: boolean;
  onOpenChange: (open: boolean) => void;
  user: User;
}

export function UserDetailsDialog({ open, onOpenChange, user }: UserDetailsDialogProps) {
  const [activityLogs, setActivityLogs] = useState<ActivityLog[]>([]);
  const [loading, setLoading] = useState(false);
  const { getActivityLogs } = useActivityLogs();

  const fetchActivityLogs = useCallback(async () => {
    if (user.user_id) {
      setLoading(true);
      try {
        // Fetch all activity logs related to this user
        // This includes both:
        // 1. Logs where user_id matches (actions done TO this user)
        // 2. Logs performed by this user (in performed_by field)
        const logs = await getActivityLogs(user.user_id);

        console.log('📋 [UserDetails] Fetched activity logs for user:', user.email, logs.length);
        setActivityLogs(logs.slice(0, 10)); // Show last 10 activities
      } catch (error) {
        console.error('Failed to fetch activity logs:', error);
        setActivityLogs([]);
      } finally {
        setLoading(false);
      }
    }
  }, [user.user_id, user.email, getActivityLogs]);

  useEffect(() => {
    if (open && user.user_id) {
      fetchActivityLogs();
    }
  }, [open, user.user_id, fetchActivityLogs]);

  const getInitials = (firstName: string, lastName: string) => {
    return `${firstName.charAt(0)}${lastName.charAt(0)}`.toUpperCase();
  };

  const formatActionType = (actionType: string): string => {
    // Convert action types to human-readable format
    const typeMap: Record<string, string> = {
      'USER_CREATED': 'User Created',
      'USER_UPDATED': 'User Updated',
      'USER_DELETED': 'User Deleted',
      'USER_LOGIN': 'Logged In',
      'USER_LOGOUT': 'Logged Out',
      'PROPERTY_CREATED': 'Property Created',
      'PROPERTY_UPDATED': 'Property Updated',
      'PROPERTY_DELETED': 'Property Deleted',
      'BOOKING_CREATED': 'Booking Created',
      'BOOKING_UPDATED': 'Booking Updated',
      'BOOKING_CANCELLED': 'Booking Cancelled',
      'TASK_CREATED': 'Task Created',
      'TASK_UPDATED': 'Task Updated',
      'TASK_COMPLETED': 'Task Completed',
      'ISSUE_CREATED': 'Issue Created',
      'ISSUE_RESOLVED': 'Issue Resolved',
      'INVOICE_CREATED': 'Invoice Created',
      'INVOICE_SENT': 'Invoice Sent',
      'PAYMENT_RECEIVED': 'Payment Received',
    };

    return typeMap[actionType] || actionType.replace(/_/g, ' ').toLowerCase().replace(/\b\w/g, l => l.toUpperCase());
  };

  const formatActionDetails = (details: Record<string, any> | undefined) => {
    if (!details || Object.keys(details).length === 0) return null;

    const formattedDetails: string[] = [];

    // Format different fields in a user-friendly way
    if (details.userEmail) formattedDetails.push(`${details.userEmail}`);
    if (details.userName) formattedDetails.push(`${details.userName}`);
    if (details.userType) formattedDetails.push(`Role: ${details.userType}`);
    if (details.isActive !== undefined) formattedDetails.push(details.isActive ? 'Activated' : 'Deactivated');
    if (details.propertyName) formattedDetails.push(`Property: ${details.propertyName}`);
    if (details.propertyId) formattedDetails.push(`Property ID: ${details.propertyId.substring(0, 8)}...`);
    if (details.bookingId) formattedDetails.push(`Booking #${details.bookingId.substring(0, 8)}`);
    if (details.taskId) formattedDetails.push(`Task #${details.taskId.substring(0, 8)}`);
    if (details.taskTitle) formattedDetails.push(`"${details.taskTitle}"`);
    if (details.issueId) formattedDetails.push(`Issue #${details.issueId.substring(0, 8)}`);
    if (details.issueTitle) formattedDetails.push(`"${details.issueTitle}"`);
    if (details.status) formattedDetails.push(`Status: ${details.status}`);
    if (details.priority) formattedDetails.push(`Priority: ${details.priority}`);
    if (details.amount) formattedDetails.push(`$${details.amount}`);
    if (details.invoiceNumber) formattedDetails.push(`Invoice #${details.invoiceNumber}`);

    // If there are other details not explicitly handled, add them
    const handledKeys = [
      'userEmail', 'userName', 'userType', 'isActive', 'propertyName', 'propertyId',
      'bookingId', 'taskId', 'taskTitle', 'issueId', 'issueTitle',
      'status', 'priority', 'amount', 'invoiceNumber'
    ];
    Object.entries(details).forEach(([key, value]) => {
      if (!handledKeys.includes(key) && value !== null && value !== undefined && value !== '') {
        const formattedKey = key.replace(/([A-Z])/g, ' $1').replace(/^./, str => str.toUpperCase());
        formattedDetails.push(`${formattedKey}: ${value}`);
      }
    });

    return formattedDetails.length > 0 ? formattedDetails.join(' • ') : null;
  };

  const getStatusBadge = () => {
    if (user.account_status === 'suspended') {
      return <Badge variant="destructive" className="text-sm">⛔ Suspended</Badge>;
    }
    if (user.account_status === 'archived') {
      return <Badge variant="secondary" className="text-sm">📦 Archived</Badge>;
    }
    return user.is_active ? (
      <Badge variant="default" className="text-sm">✓ Active</Badge>
    ) : (
      <Badge variant="destructive" className="text-sm">✗ Inactive</Badge>
    );
  };

  const getRoleBadge = () => {
    const roleMap: Record<string, { label: string; variant: any }> = {
      admin: { label: '👑 Admin', variant: 'default' },
      ops: { label: '⚙️ Operations', variant: 'secondary' },
      provider: { label: '🔧 Provider', variant: 'outline' },
      customer: { label: '👤 Customer', variant: 'outline' },
    };
    const roleInfo = roleMap[user.user_type] || { label: user.user_type, variant: 'secondary' };
    return <Badge variant={roleInfo.variant} className="text-sm">{roleInfo.label}</Badge>;
  };

  return (
    <Dialog open={open} onOpenChange={onOpenChange}>
      <DialogContent className="max-w-4xl max-h-[90vh] overflow-y-auto">
        <DialogHeader>
          <div className="flex items-center justify-between">
            <DialogTitle className="text-2xl">User Profile</DialogTitle>
            <div className="flex items-center gap-2">
              {getStatusBadge()}
              {getRoleBadge()}
            </div>
          </div>
        </DialogHeader>

        <div className="space-y-6">
          {/* Quick Summary Card */}
          <Card className="bg-gradient-to-r from-primary/5 to-primary/10 border-primary/20">
            <CardContent className="pt-6">
              <div className="flex items-center gap-6">
                <Avatar className="h-24 w-24 border-4 border-background shadow-lg">
                  <AvatarImage src={user.photo_url} alt={`${user.first_name} ${user.last_name}`} />
                  <AvatarFallback className="text-2xl font-bold bg-primary text-primary-foreground">
                    {getInitials(user.first_name, user.last_name)}
                  </AvatarFallback>
                </Avatar>

                <div className="flex-1">
                  <h2 className="text-3xl font-bold mb-2">{user.first_name} {user.last_name}</h2>
                  <div className="flex items-center gap-3 text-muted-foreground mb-3">
                    <Mail className="h-4 w-4" />
                    <span>{user.email}</span>
                  </div>
                  <div className="flex flex-wrap gap-2">
                    <Badge variant="outline" className="text-xs">
                      ID: {user.user_id?.slice(0, 8)}...
                    </Badge>
                    {user.last_login_at && (
                      <Badge variant="outline" className="text-xs">
                        <Clock className="h-3 w-3 mr-1" />
                        Last login: {format(new Date(user.last_login_at), 'MMM dd, HH:mm')}
                      </Badge>
                    )}
                  </div>
                </div>
              </div>
            </CardContent>
          </Card>

          {/* Account Status - Show if suspended or archived */}
          {(user.account_status === 'suspended' || user.account_status === 'archived') && (
            <Card className="border-destructive/50 bg-destructive/5">
              <CardHeader>
                <CardTitle className="flex items-center gap-2 text-destructive">
                  <AlertCircle className="h-5 w-5" />
                  Account Status Alert
                </CardTitle>
              </CardHeader>
              <CardContent className="space-y-3">
                {user.account_status === 'suspended' && (
                  <>
                    <div>
                      <p className="font-medium">This account is suspended</p>
                      {user.suspension_reason && (
                        <p className="text-sm text-muted-foreground mt-1">
                          Reason: {user.suspension_reason}
                        </p>
                      )}
                    </div>
                    <div className="grid grid-cols-2 gap-4 text-sm">
                      {user.suspended_at && (
                        <div>
                          <label className="text-muted-foreground">Suspended On</label>
                          <p className="font-medium">{format(new Date(user.suspended_at), 'MMM dd, yyyy HH:mm')}</p>
                        </div>
                      )}
                      {user.suspended_by && (
                        <div>
                          <label className="text-muted-foreground">Suspended By</label>
                          <p className="font-medium">{user.suspended_by}</p>
                        </div>
                      )}
                    </div>
                  </>
                )}
                {user.account_status === 'archived' && (
                  <>
                    <p className="font-medium">This account is archived</p>
                    <div className="grid grid-cols-2 gap-4 text-sm">
                      {user.archived_at && (
                        <div>
                          <label className="text-muted-foreground">Archived On</label>
                          <p className="font-medium">{format(new Date(user.archived_at), 'MMM dd, yyyy HH:mm')}</p>
                        </div>
                      )}
                      {user.archived_by && (
                        <div>
                          <label className="text-muted-foreground">Archived By</label>
                          <p className="font-medium">{user.archived_by}</p>
                        </div>
                      )}
                    </div>
                  </>
                )}
              </CardContent>
            </Card>
          )}

          {/* Personal Details */}
          <Card>
            <CardHeader>
              <CardTitle className="flex items-center gap-3">
                <UserIcon className="h-5 w-5" />
                Personal Details
              </CardTitle>
            </CardHeader>
            <CardContent>
              <div className="grid grid-cols-2 md:grid-cols-3 gap-4">
                {user.company && (
                  <div>
                    <label className="text-xs text-muted-foreground">Company</label>
                    <div className="flex items-center gap-2 mt-1">
                      <Building2 className="h-4 w-4 text-muted-foreground" />
                      <span className="font-medium">{user.company}</span>
                    </div>
                  </div>
                )}

                {user.date_of_birth && (() => {
                  try {
                    return (
                      <div>
                        <label className="text-xs text-muted-foreground">Date of Birth</label>
                        <div className="flex items-center gap-2 mt-1">
                          <Calendar className="h-4 w-4 text-muted-foreground" />
                          <span className="font-medium">{format(new Date(user.date_of_birth), 'MMM dd, yyyy')}</span>
                        </div>
                      </div>
                    );
                  } catch (error) {
                    console.error('Error formatting date:', error);
                    return (
                      <div>
                        <label className="text-xs text-muted-foreground">Date of Birth</label>
                        <div className="flex items-center gap-2 mt-1">
                          <Calendar className="h-4 w-4 text-muted-foreground" />
                          <span className="font-medium">{user.date_of_birth}</span>
                        </div>
                      </div>
                    );
                  }
                })()}

                {user.cellphone_primary && (
                  <div>
                    <label className="text-xs text-muted-foreground">Primary Phone</label>
                    <div className="flex items-center gap-2 mt-1">
                      <Phone className="h-4 w-4 text-muted-foreground" />
                      <span className="font-medium">{user.cellphone_primary}</span>
                    </div>
                  </div>
                )}

                {user.cellphone_usa && (
                  <div>
                    <label className="text-xs text-muted-foreground">USA Phone</label>
                    <div className="flex items-center gap-2 mt-1">
                      <Phone className="h-4 w-4 text-muted-foreground" />
                      <span className="font-medium">{user.cellphone_usa}</span>
                    </div>
                  </div>
                )}

                {user.whatsapp && (
                  <div>
                    <label className="text-xs text-muted-foreground">WhatsApp</label>
                    <div className="flex items-center gap-2 mt-1">
                      <Phone className="h-4 w-4 text-green-600" />
                      <span className="font-medium">{user.whatsapp}</span>
                    </div>
                  </div>
                )}
              </div>

              {/* Account Timestamps */}
              {(user.created_at || user.updated_at) && (
                <div className="mt-4 pt-4 border-t">
                  <div className="grid grid-cols-2 gap-4 text-xs text-muted-foreground">
                    {user.created_at && (
                      <div>
                        <label>Account Created</label>
                        <p className="font-medium text-sm text-foreground">
                          {format(new Date(user.created_at), 'MMM dd, yyyy HH:mm')}
                        </p>
                      </div>
                    )}
                    {user.updated_at && (
                      <div>
                        <label>Last Updated</label>
                        <p className="font-medium text-sm text-foreground">
                          {format(new Date(user.updated_at), 'MMM dd, yyyy HH:mm')}
                        </p>
                      </div>
                    )}
                  </div>
                </div>
              )}
            </CardContent>
          </Card>

          {/* Address Information */}
          {(user.address || user.city || user.state || user.zip || user.country) && (
            <Card>
              <CardHeader>
                <CardTitle className="flex items-center gap-3">
                  <MapPin className="h-5 w-5" />
                  Address
                </CardTitle>
              </CardHeader>
              <CardContent>
                <div className="space-y-3">
                  {user.address && (
                    <div>
                      <label className="text-xs text-muted-foreground">Street Address</label>
                      <p className="font-medium">{user.address}</p>
                    </div>
                  )}
                  <div className="grid grid-cols-2 md:grid-cols-4 gap-4">
                    {user.city && (
                      <div>
                        <label className="text-xs text-muted-foreground">City</label>
                        <p className="font-medium">{user.city}</p>
                      </div>
                    )}
                    {user.state && (
                      <div>
                        <label className="text-xs text-muted-foreground">State</label>
                        <p className="font-medium">{user.state}</p>
                      </div>
                    )}
                    {user.zip && (
                      <div>
                        <label className="text-xs text-muted-foreground">ZIP Code</label>
                        <p className="font-medium">{user.zip}</p>
                      </div>
                    )}
                    {user.country && (
                      <div>
                        <label className="text-xs text-muted-foreground">Country</label>
                        <div className="flex items-center gap-1 mt-1">
                          <Globe className="h-3 w-3 text-muted-foreground" />
                          <span className="font-medium">{user.country}</span>
                        </div>
                      </div>
                    )}
                  </div>
                </div>
              </CardContent>
            </Card>
          )}

          {/* Recent Activity */}
          <Card>
            <CardHeader>
              <CardTitle className="flex items-center gap-3">
                <Activity className="h-5 w-5" />
                Recent Activity
              </CardTitle>
            </CardHeader>
            <CardContent>
              {loading ? (
                <div className="text-center py-4">Loading activity...</div>
              ) : activityLogs.length === 0 ? (
                <div className="text-center py-8 text-muted-foreground">
                  <Activity className="h-12 w-12 mx-auto mb-2" />
                  <p>No recent activity</p>
                </div>
              ) : (
                <div className="space-y-2">
                  {activityLogs.map((log, index) => {
                    const formattedDetails = formatActionDetails(log.action_details);
                    return (
                      <div key={log.log_id || index}>
                        <div className="flex items-start justify-between py-3">
                          <div className="flex-1">
<<<<<<< HEAD
                            <p className="font-medium capitalize">
                              {log.action_type.replace(/_/g, ' ').toLowerCase()}
                            </p>
                          )}
                          <p className="text-xs text-muted-foreground">
                            by {log.performed_by}
                          </p>
                        </div>
                        <div className="text-sm text-muted-foreground">
                          {log.created_at && (() => {
                            try {
                              return format(new Date(log.created_at), 'MMM dd, HH:mm');
                            } catch (error) {
                              console.error('Error formatting log date:', error);
                              return log.created_at;
                            }
                          })()}
=======
                            <div className="flex items-center gap-2">
                              <p className="font-medium">
                                {formatActionType(log.action_type)}
                              </p>
                              <Badge variant="outline" className="text-xs">
                                {log.action_type}
                              </Badge>
                            </div>
                            {formattedDetails && (
                              <p className="text-sm text-muted-foreground mt-1">
                                {formattedDetails}
                              </p>
                            )}
                            <div className="flex items-center gap-2 mt-1">
                              <p className="text-xs text-muted-foreground">
                                by <span className="font-medium">{log.performed_by || 'System'}</span>
                              </p>
                              <span className="text-xs text-muted-foreground">•</span>
                              <p className="text-xs text-muted-foreground">
                                {log.created_at && (() => {
                                  try {
                                    return format(new Date(log.created_at), 'MMM dd, yyyy HH:mm');
                                  } catch (error) {
                                    console.error('Error formatting log date:', error);
                                    return log.created_at;
                                  }
                                })()}
                              </p>
                            </div>
                          </div>
>>>>>>> b1520a45
                        </div>
                        {index < activityLogs.length - 1 && <Separator />}
                      </div>
                    );
                  })}
                </div>
              )}
            </CardContent>
          </Card>
        </div>
      </DialogContent>
    </Dialog>
  );
}<|MERGE_RESOLUTION|>--- conflicted
+++ resolved
@@ -444,25 +444,6 @@
                       <div key={log.log_id || index}>
                         <div className="flex items-start justify-between py-3">
                           <div className="flex-1">
-<<<<<<< HEAD
-                            <p className="font-medium capitalize">
-                              {log.action_type.replace(/_/g, ' ').toLowerCase()}
-                            </p>
-                          )}
-                          <p className="text-xs text-muted-foreground">
-                            by {log.performed_by}
-                          </p>
-                        </div>
-                        <div className="text-sm text-muted-foreground">
-                          {log.created_at && (() => {
-                            try {
-                              return format(new Date(log.created_at), 'MMM dd, HH:mm');
-                            } catch (error) {
-                              console.error('Error formatting log date:', error);
-                              return log.created_at;
-                            }
-                          })()}
-=======
                             <div className="flex items-center gap-2">
                               <p className="font-medium">
                                 {formatActionType(log.action_type)}
@@ -493,7 +474,6 @@
                               </p>
                             </div>
                           </div>
->>>>>>> b1520a45
                         </div>
                         {index < activityLogs.length - 1 && <Separator />}
                       </div>
