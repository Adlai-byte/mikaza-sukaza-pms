--- conflicted
+++ resolved
@@ -231,27 +231,6 @@
                             <p className="font-medium capitalize">
                               {log.action_type.replace(/_/g, ' ').toLowerCase()}
                             </p>
-<<<<<<< HEAD
-                            {formattedDetails && (
-                              <p className="text-sm text-muted-foreground mt-1">
-                                {formattedDetails}
-                              </p>
-                            )}
-                            <p className="text-xs text-muted-foreground mt-1">
-                              by {log.performed_by}
-                            </p>
-                          </div>
-                          <div className="text-sm text-muted-foreground whitespace-nowrap ml-4">
-                            {log.created_at && (() => {
-                              try {
-                                return format(new Date(log.created_at), 'MMM dd, HH:mm');
-                              } catch (error) {
-                                console.error('Error formatting log date:', error);
-                                return log.created_at;
-                              }
-                            })()}
-                          </div>
-=======
                           )}
                           <p className="text-xs text-muted-foreground">
                             by {log.performed_by}
@@ -266,7 +245,6 @@
                               return log.created_at;
                             }
                           })()}
->>>>>>> 9d512793
                         </div>
                         {index < activityLogs.length - 1 && <Separator />}
                       </div>
