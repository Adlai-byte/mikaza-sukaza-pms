--- conflicted
+++ resolved
@@ -42,10 +42,7 @@
   const [photoPreview, setPhotoPreview] = useState<string | null>(user?.photo_url || null);
   const [isSubmitting, setIsSubmitting] = useState(false);
   const [showPassword, setShowPassword] = useState(false);
-<<<<<<< HEAD
-=======
   const [showConfirmPassword, setShowConfirmPassword] = useState(false);
->>>>>>> e0c3cf79
   const { logActivity } = useActivityLogs();
   const { toast } = useToast();
   
@@ -79,10 +76,7 @@
       const formData = {
         email: user?.email || "",
         password: user?.password || "", // Show existing password
-<<<<<<< HEAD
-=======
         confirmPassword: user?.password || "", // Match existing password
->>>>>>> e0c3cf79
         user_type: user?.user_type || "ops",
         is_active: user?.is_active ?? true,
         first_name: user?.first_name || "",
