import { useState, useMemo } from "react";
import { NavLink, useLocation } from "react-router-dom";
import {
  LayoutDashboard,
  Building,
  BriefcaseIcon,
  Calendar,
  CheckSquare,
  AlertTriangle,
  FileText,
  DollarSign,
  Star,
  Image,
  Menu,
  Users,
} from "lucide-react";

import {
  Sidebar,
  SidebarContent,
  SidebarGroup,
  SidebarGroupContent,
  SidebarGroupLabel,
  SidebarMenu,
  SidebarMenuButton,
  SidebarMenuItem,
  useSidebar,
} from "@/components/ui/sidebar";
import { usePermissions } from "@/hooks/usePermissions";
import { PERMISSIONS, Permission } from "@/lib/rbac/permissions";

// Define menu items with their required permissions
const mainMenuItems = [
  { title: "Dashboard", url: "/", icon: LayoutDashboard, permission: null }, // Everyone can access
  { title: "User Management", url: "/users", icon: Users, permission: PERMISSIONS.USERS_VIEW },
  { title: "Properties", url: "/properties", icon: Building, permission: PERMISSIONS.PROPERTIES_VIEW },
  { title: "Active Jobs", url: "/jobs", icon: BriefcaseIcon, permission: PERMISSIONS.JOBS_VIEW },
  { title: "Calendar", url: "/calendar", icon: Calendar, permission: PERMISSIONS.BOOKINGS_VIEW },
  { title: "To-Do List", url: "/todos", icon: CheckSquare, permission: PERMISSIONS.TODOS_VIEW_OWN },
  { title: "Issues & Photos", url: "/issues", icon: AlertTriangle, permission: PERMISSIONS.ISSUES_VIEW },
];

const documentMenuItems = [
  { title: "Contracts", url: "/documents/contracts", icon: FileText, permission: PERMISSIONS.DOCUMENTS_CONTRACTS_VIEW },
  { title: "Employee Documents", url: "/documents/employee", icon: FileText, permission: PERMISSIONS.DOCUMENTS_EMPLOYEE_VIEW },
  { title: "Access Authorization", url: "/documents/access", icon: FileText, permission: PERMISSIONS.DOCUMENTS_ACCESS_VIEW },
  { title: "Building COIs", url: "/documents/building", icon: FileText, permission: PERMISSIONS.DOCUMENTS_COI_VIEW },
  { title: "Service Authorization", url: "/documents/service", icon: FileText, permission: PERMISSIONS.DOCUMENTS_SERVICE_VIEW },
  { title: "Messages Templates", url: "/documents/messages", icon: FileText, permission: PERMISSIONS.DOCUMENTS_MESSAGES_VIEW },
];

const financeMenuItems = [
  { title: "Service Pipeline", url: "/finance/pipeline", icon: DollarSign, permission: PERMISSIONS.PIPELINE_VIEW },
  { title: "Invoices", url: "/finance/invoices", icon: DollarSign, permission: PERMISSIONS.INVOICES_VIEW },
  { title: "Commissions", url: "/finance/commissions", icon: DollarSign, permission: PERMISSIONS.COMMISSIONS_VIEW_ALL },
<<<<<<< HEAD
  { title: "My Commissions", url: "/finance/commissions", icon: DollarSign, permission: PERMISSIONS.COMMISSIONS_VIEW_OWN },
];

const mediaMenuItems = [
  { title: "Photos & Videos", url: "/media", icon: Image, permission: PERMISSIONS.MEDIA_VIEW },
];

const highlightsMenuItems = [
  { title: "Highlights", url: "/highlights", icon: Star, permission: PERMISSIONS.HIGHLIGHTS_VIEW },
=======
>>>>>>> dbcfdc8a
];

export function AppSidebar() {
  const { state } = useSidebar();
  const location = useLocation();
  const currentPath = location.pathname;
  const isCollapsed = state === "collapsed";
<<<<<<< HEAD
  const { hasPermission, userRole, getPermissions } = usePermissions();
=======
  const { hasPermission } = usePermissions();
>>>>>>> dbcfdc8a

  // Filter menu items based on permissions
  const visibleMainMenuItems = useMemo(
    () => mainMenuItems.filter(item => !item.permission || hasPermission(item.permission)),
<<<<<<< HEAD
    [hasPermission, userRole]
=======
    [hasPermission]
>>>>>>> dbcfdc8a
  );

  const visibleDocumentMenuItems = useMemo(
    () => documentMenuItems.filter(item => !item.permission || hasPermission(item.permission)),
<<<<<<< HEAD
    [hasPermission, userRole]
=======
    [hasPermission]
>>>>>>> dbcfdc8a
  );

  const visibleFinanceMenuItems = useMemo(
    () => financeMenuItems.filter(item => !item.permission || hasPermission(item.permission)),
<<<<<<< HEAD
    [hasPermission, userRole]
  );

  const visibleMediaMenuItems = useMemo(
    () => mediaMenuItems.filter(item => !item.permission || hasPermission(item.permission)),
    [hasPermission, userRole]
  );

  const visibleHighlightsMenuItems = useMemo(
    () => highlightsMenuItems.filter(item => !item.permission || hasPermission(item.permission)),
    [hasPermission, userRole]
  );

  // Debug logging - after filtering
  console.log('🔐 [AppSidebar] User Role:', userRole);
  console.log('🔐 [AppSidebar] Has USERS_VIEW?', hasPermission(PERMISSIONS.USERS_VIEW));
  console.log('📋 [AppSidebar] Main Menu Items:', mainMenuItems.length, '→ Visible:', visibleMainMenuItems.length);
  console.log('📋 [AppSidebar] Visible Main Items:', visibleMainMenuItems.map(i => i.title));
  console.log('📋 [AppSidebar] Finance Items:', financeMenuItems.length, '→ Visible:', visibleFinanceMenuItems.length);
  console.log('📋 [AppSidebar] Visible Finance Items:', visibleFinanceMenuItems.map(i => i.title));
=======
    [hasPermission]
  );
>>>>>>> dbcfdc8a

  const isActive = (path: string) => {
    if (path === "/") return currentPath === "/";
    return currentPath.startsWith(path);
  };

  const getNavCls = (isActive: boolean) =>
    `transition-all duration-200 rounded-none ${
      isActive
        ? "bg-green-600 text-white font-medium border-l-4 border-green-400"
        : "bg-green-50/50 hover:bg-green-100 hover:text-green-700 text-muted-foreground border-l-4 border-transparent"
    }`;

  return (
    <Sidebar
      className={`${
        isCollapsed ? "w-16" : "w-64"
      } bg-gradient-primary border-r-0 transition-all duration-300`}
      collapsible="icon"
    >
      <SidebarContent className="bg-gradient-primary">
        {/* Brand Header */}
        <div className={`flex items-center p-6 ${isCollapsed ? "justify-center" : ""}`}>
          <div className={`flex items-center space-x-3 ${isCollapsed ? "justify-center" : ""}`}>
            <div className="w-8 h-8 bg-white rounded-lg flex items-center justify-center">
              <span className="text-primary font-bold text-lg">MS</span>
            </div>
            {!isCollapsed && (
              <div>
                <h1 className="text-white font-bold text-lg">mikaza sukaza</h1>
              </div>
            )}
          </div>
        </div>

        {/* Main Navigation */}
        {visibleMainMenuItems.length > 0 && (
          <SidebarGroup>
            {!isCollapsed && (
              <SidebarGroupLabel className="text-white/70 text-xs uppercase tracking-wider px-6 mb-2">
                Main
              </SidebarGroupLabel>
            )}
            <SidebarGroupContent className="px-3">
              <SidebarMenu className="space-y-1">
                {visibleMainMenuItems.map((item) => (
                  <SidebarMenuItem key={item.title}>
                    <SidebarMenuButton asChild className="h-10">
<<<<<<< HEAD
                      <NavLink to={item.url} className={() => getNavCls(isActive(item.url))}>
=======
                      <NavLink to={item.url} className={getNavCls}>
>>>>>>> dbcfdc8a
                        <item.icon className="h-5 w-5 min-w-5" />
                        {!isCollapsed && <span className="ml-3">{item.title}</span>}
                      </NavLink>
                    </SidebarMenuButton>
                  </SidebarMenuItem>
                ))}
              </SidebarMenu>
            </SidebarGroupContent>
          </SidebarGroup>
        )}

        {/* Documents */}
        {visibleDocumentMenuItems.length > 0 && (
          <SidebarGroup>
            {!isCollapsed && (
              <SidebarGroupLabel className="text-white/70 text-xs uppercase tracking-wider px-6 mb-2">
                Documents
              </SidebarGroupLabel>
            )}
            <SidebarGroupContent className="px-3">
              <SidebarMenu className="space-y-1">
                {visibleDocumentMenuItems.map((item) => (
                  <SidebarMenuItem key={item.title}>
                    <SidebarMenuButton asChild className="h-10">
<<<<<<< HEAD
                      <NavLink to={item.url} className={() => getNavCls(isActive(item.url))}>
=======
                      <NavLink to={item.url} className={getNavCls}>
>>>>>>> dbcfdc8a
                        <item.icon className="h-5 w-5 min-w-5" />
                        {!isCollapsed && <span className="ml-3">{item.title}</span>}
                      </NavLink>
                    </SidebarMenuButton>
                  </SidebarMenuItem>
                ))}
              </SidebarMenu>
            </SidebarGroupContent>
          </SidebarGroup>
        )}

        {/* Finance */}
        {visibleFinanceMenuItems.length > 0 && (
          <SidebarGroup>
            {!isCollapsed && (
              <SidebarGroupLabel className="text-white/70 text-xs uppercase tracking-wider px-6 mb-2">
                Finance
              </SidebarGroupLabel>
            )}
            <SidebarGroupContent className="px-3">
              <SidebarMenu className="space-y-1">
                {visibleFinanceMenuItems.map((item) => (
                  <SidebarMenuItem key={item.title}>
                    <SidebarMenuButton asChild className="h-10">
<<<<<<< HEAD
                      <NavLink to={item.url} className={() => getNavCls(isActive(item.url))}>
=======
                      <NavLink to={item.url} className={getNavCls}>
>>>>>>> dbcfdc8a
                        <item.icon className="h-5 w-5 min-w-5" />
                        {!isCollapsed && <span className="ml-3">{item.title}</span>}
                      </NavLink>
                    </SidebarMenuButton>
                  </SidebarMenuItem>
                ))}
              </SidebarMenu>
            </SidebarGroupContent>
          </SidebarGroup>
        )}

        {/* Media */}
        {visibleMediaMenuItems.length > 0 && (
          <SidebarGroup>
            {!isCollapsed && (
              <SidebarGroupLabel className="text-white/70 text-xs uppercase tracking-wider px-6 mb-2">
                Media
              </SidebarGroupLabel>
            )}
            <SidebarGroupContent className="px-3">
              <SidebarMenu className="space-y-1">
                {visibleMediaMenuItems.map((item) => (
                  <SidebarMenuItem key={item.title}>
                    <SidebarMenuButton asChild className="h-10">
                      <NavLink to={item.url} className={() => getNavCls(isActive(item.url))}>
                        <item.icon className="h-5 w-5 min-w-5" />
                        {!isCollapsed && <span className="ml-3">{item.title}</span>}
                      </NavLink>
                    </SidebarMenuButton>
                  </SidebarMenuItem>
                ))}
              </SidebarMenu>
            </SidebarGroupContent>
          </SidebarGroup>
        )}

        {/* Highlights */}
        {visibleHighlightsMenuItems.length > 0 && (
          <SidebarGroup>
            {!isCollapsed && (
              <SidebarGroupLabel className="text-white/70 text-xs uppercase tracking-wider px-6 mb-2">
                Highlights
              </SidebarGroupLabel>
            )}
            <SidebarGroupContent className="px-3">
              <SidebarMenu className="space-y-1">
                {visibleHighlightsMenuItems.map((item) => (
                  <SidebarMenuItem key={item.title}>
                    <SidebarMenuButton asChild className="h-10">
                      <NavLink to={item.url} className={() => getNavCls(isActive(item.url))}>
                        <item.icon className="h-5 w-5 min-w-5" />
                        {!isCollapsed && <span className="ml-3">{item.title}</span>}
                      </NavLink>
                    </SidebarMenuButton>
                  </SidebarMenuItem>
                ))}
              </SidebarMenu>
            </SidebarGroupContent>
          </SidebarGroup>
        )}
      </SidebarContent>
    </Sidebar>
  );
}<|MERGE_RESOLUTION|>--- conflicted
+++ resolved
@@ -53,18 +53,6 @@
   { title: "Service Pipeline", url: "/finance/pipeline", icon: DollarSign, permission: PERMISSIONS.PIPELINE_VIEW },
   { title: "Invoices", url: "/finance/invoices", icon: DollarSign, permission: PERMISSIONS.INVOICES_VIEW },
   { title: "Commissions", url: "/finance/commissions", icon: DollarSign, permission: PERMISSIONS.COMMISSIONS_VIEW_ALL },
-<<<<<<< HEAD
-  { title: "My Commissions", url: "/finance/commissions", icon: DollarSign, permission: PERMISSIONS.COMMISSIONS_VIEW_OWN },
-];
-
-const mediaMenuItems = [
-  { title: "Photos & Videos", url: "/media", icon: Image, permission: PERMISSIONS.MEDIA_VIEW },
-];
-
-const highlightsMenuItems = [
-  { title: "Highlights", url: "/highlights", icon: Star, permission: PERMISSIONS.HIGHLIGHTS_VIEW },
-=======
->>>>>>> dbcfdc8a
 ];
 
 export function AppSidebar() {
@@ -72,58 +60,23 @@
   const location = useLocation();
   const currentPath = location.pathname;
   const isCollapsed = state === "collapsed";
-<<<<<<< HEAD
-  const { hasPermission, userRole, getPermissions } = usePermissions();
-=======
   const { hasPermission } = usePermissions();
->>>>>>> dbcfdc8a
 
   // Filter menu items based on permissions
   const visibleMainMenuItems = useMemo(
     () => mainMenuItems.filter(item => !item.permission || hasPermission(item.permission)),
-<<<<<<< HEAD
-    [hasPermission, userRole]
-=======
     [hasPermission]
->>>>>>> dbcfdc8a
   );
 
   const visibleDocumentMenuItems = useMemo(
     () => documentMenuItems.filter(item => !item.permission || hasPermission(item.permission)),
-<<<<<<< HEAD
-    [hasPermission, userRole]
-=======
     [hasPermission]
->>>>>>> dbcfdc8a
   );
 
   const visibleFinanceMenuItems = useMemo(
     () => financeMenuItems.filter(item => !item.permission || hasPermission(item.permission)),
-<<<<<<< HEAD
-    [hasPermission, userRole]
-  );
-
-  const visibleMediaMenuItems = useMemo(
-    () => mediaMenuItems.filter(item => !item.permission || hasPermission(item.permission)),
-    [hasPermission, userRole]
-  );
-
-  const visibleHighlightsMenuItems = useMemo(
-    () => highlightsMenuItems.filter(item => !item.permission || hasPermission(item.permission)),
-    [hasPermission, userRole]
-  );
-
-  // Debug logging - after filtering
-  console.log('🔐 [AppSidebar] User Role:', userRole);
-  console.log('🔐 [AppSidebar] Has USERS_VIEW?', hasPermission(PERMISSIONS.USERS_VIEW));
-  console.log('📋 [AppSidebar] Main Menu Items:', mainMenuItems.length, '→ Visible:', visibleMainMenuItems.length);
-  console.log('📋 [AppSidebar] Visible Main Items:', visibleMainMenuItems.map(i => i.title));
-  console.log('📋 [AppSidebar] Finance Items:', financeMenuItems.length, '→ Visible:', visibleFinanceMenuItems.length);
-  console.log('📋 [AppSidebar] Visible Finance Items:', visibleFinanceMenuItems.map(i => i.title));
-=======
     [hasPermission]
   );
->>>>>>> dbcfdc8a
 
   const isActive = (path: string) => {
     if (path === "/") return currentPath === "/";
@@ -172,11 +125,7 @@
                 {visibleMainMenuItems.map((item) => (
                   <SidebarMenuItem key={item.title}>
                     <SidebarMenuButton asChild className="h-10">
-<<<<<<< HEAD
-                      <NavLink to={item.url} className={() => getNavCls(isActive(item.url))}>
-=======
                       <NavLink to={item.url} className={getNavCls}>
->>>>>>> dbcfdc8a
                         <item.icon className="h-5 w-5 min-w-5" />
                         {!isCollapsed && <span className="ml-3">{item.title}</span>}
                       </NavLink>
@@ -201,11 +150,7 @@
                 {visibleDocumentMenuItems.map((item) => (
                   <SidebarMenuItem key={item.title}>
                     <SidebarMenuButton asChild className="h-10">
-<<<<<<< HEAD
-                      <NavLink to={item.url} className={() => getNavCls(isActive(item.url))}>
-=======
                       <NavLink to={item.url} className={getNavCls}>
->>>>>>> dbcfdc8a
                         <item.icon className="h-5 w-5 min-w-5" />
                         {!isCollapsed && <span className="ml-3">{item.title}</span>}
                       </NavLink>
@@ -230,11 +175,7 @@
                 {visibleFinanceMenuItems.map((item) => (
                   <SidebarMenuItem key={item.title}>
                     <SidebarMenuButton asChild className="h-10">
-<<<<<<< HEAD
-                      <NavLink to={item.url} className={() => getNavCls(isActive(item.url))}>
-=======
                       <NavLink to={item.url} className={getNavCls}>
->>>>>>> dbcfdc8a
                         <item.icon className="h-5 w-5 min-w-5" />
                         {!isCollapsed && <span className="ml-3">{item.title}</span>}
                       </NavLink>
