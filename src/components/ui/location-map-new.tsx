import React, { useState, useEffect, useRef } from 'react';
import { Dialog, DialogContent, DialogDescription, DialogHeader, DialogTitle } from '@/components/ui/dialog';
import { Button } from '@/components/ui/button';
import { Input } from '@/components/ui/input';
import { Loader2, MapPin } from 'lucide-react';
import L from 'leaflet';
import 'leaflet/dist/leaflet.css';

// Fix Leaflet's default icon path issues
delete (L.Icon.Default.prototype as any)._getIconUrl;
L.Icon.Default.mergeOptions({
  iconRetinaUrl: '/marker-icon-2x.png',
  iconUrl: '/marker-icon.png',
  shadowUrl: '/marker-shadow.png',
});

interface LocationData {
  lat: number;
  lng: number;
  address?: string;
  city?: string;
  state?: string;
  postal_code?: string;
  country?: string;
}

interface LocationMapProps {
  isOpen: boolean;
  onClose: () => void;
  onLocationSelect: (lat: number, lng: number, address?: string, city?: string, state?: string, postal_code?: string, country?: string) => void;
  initialLat?: number;
  initialLng?: number;
  initialAddress?: string;
}

export function LocationMap({
  isOpen,
  onClose,
  onLocationSelect,
  initialLat,
  initialLng,
  initialAddress = ''
}: LocationMapProps) {
  const [searchQuery, setSearchQuery] = useState(initialAddress);
  const [isSearching, setIsSearching] = useState(false);
  const [selectedLocation, setSelectedLocation] = useState<LocationData | null>(
    initialLat && initialLng ? { lat: initialLat, lng: initialLng } : null
  );
  const [isReverseGeocoding, setIsReverseGeocoding] = useState(false);
  const mapRef = useRef<HTMLDivElement>(null);
  const leafletMapRef = useRef<L.Map | null>(null);
  const markerRef = useRef<L.Marker | null>(null);

  // Initialize map when dialog opens
  useEffect(() => {
    if (!isOpen) {
      console.log('❌ Dialog not open, skipping map init');
      return;
    }

    console.log('🚀 Starting map initialization...');

    // Small delay to ensure dialog is fully rendered
    const timer = setTimeout(() => {
      if (!mapRef.current) {
        console.error('❌ Map ref is null!');
        return;
      }

      console.log('📦 Map ref found:', mapRef.current);

      // Default center
      const defaultCenter: [number, number] = initialLat && initialLng
        ? [initialLat, initialLng]
        : [25.7617, -80.1918]; // Miami, FL

      // Clean up existing map
      if (leafletMapRef.current) {
        console.log('🧹 Cleaning up existing map...');
        leafletMapRef.current.remove();
        leafletMapRef.current = null;
      }

      console.log('🗺️ Creating Leaflet map at:', defaultCenter);

      try {
        // Create map
        const map = L.map(mapRef.current, {
          center: defaultCenter,
          zoom: 13,
          scrollWheelZoom: true,
          dragging: true,
          zoomControl: true,
          preferCanvas: false,
        });

        console.log('✅ Map instance created');

        // Add OpenStreetMap tiles
        const tileLayer = L.tileLayer('https://{s}.tile.openstreetmap.org/{z}/{x}/{y}.png', {
          attribution: '© OpenStreetMap contributors',
          maxZoom: 19,
        });

        tileLayer.addTo(map);
        console.log('✅ Tile layer added');

        tileLayer.on('load', () => {
          console.log('✅ Tiles loaded successfully');
        });

        tileLayer.on('tileerror', (error) => {
          console.error('❌ Tile loading error:', error);
        });

        // Add click handler to place marker
        map.on('click', (e: L.LeafletMouseEvent) => {
          const { lat, lng } = e.latlng;
          console.log('🖱️ Map clicked at:', lat, lng);
          updateMarker(lat, lng);
          setSelectedLocation({ lat, lng });
        });

        leafletMapRef.current = map;
        console.log('✅ Map reference stored');

        // Add initial marker if coordinates exist
        if (initialLat && initialLng) {
          console.log('📍 Adding initial marker at:', initialLat, initialLng);
          updateMarker(initialLat, initialLng);
          setSelectedLocation({ lat: initialLat, lng: initialLng });
        }

        // Fix map size after render
        setTimeout(() => {
          if (leafletMapRef.current) {
            leafletMapRef.current.invalidateSize();
            console.log('✅ Map size invalidated');
          }
        }, 150);

      } catch (error) {
        console.error('❌ Error creating map:', error);
      }
    }, 300);

    return () => {
      clearTimeout(timer);
      if (leafletMapRef.current) {
        console.log('🧹 Cleanup: Removing map');
        leafletMapRef.current.remove();
        leafletMapRef.current = null;
      }
      if (markerRef.current) {
        markerRef.current = null;
      }
    };
  }, [isOpen, initialLat, initialLng]);
<<<<<<< HEAD

  // Reverse geocode coordinates to get address details
  const reverseGeocode = async (lat: number, lng: number): Promise<LocationData> => {
    try {
      setIsReverseGeocoding(true);
      const response = await fetch(
        `https://nominatim.openstreetmap.org/reverse?format=json&lat=${lat}&lon=${lng}&addressdetails=1`,
        {
          headers: {
            'User-Agent': 'PropertyManagementSystem/1.0'
          }
        }
      );

      if (!response.ok) throw new Error('Reverse geocoding failed');

      const data = await response.json();
      console.log('🌍 Reverse geocoding result:', data);

      const addressComponents = data.address || {};

      // Extract address components
      const road = addressComponents.road || '';
      const houseNumber = addressComponents.house_number || '';
      const streetAddress = houseNumber ? `${houseNumber} ${road}`.trim() : road;

      const locationData: LocationData = {
        lat,
        lng,
        address: streetAddress || data.display_name?.split(',')[0] || '',
        city: addressComponents.city || addressComponents.town || addressComponents.village || addressComponents.municipality || '',
        state: addressComponents.state || '',
        postal_code: addressComponents.postcode || '',
        country: addressComponents.country || 'USA'
      };

      console.log('📍 Extracted location data:', locationData);
      return locationData;
    } catch (error) {
      console.error('❌ Reverse geocoding error:', error);
      // Return basic location data if reverse geocoding fails
      return { lat, lng };
    } finally {
      setIsReverseGeocoding(false);
    }
  };

  const updateMarker = async (lat: number, lng: number, skipReverseGeocode: boolean = false) => {
    if (!leafletMapRef.current) {
      console.error('❌ Cannot update marker: map not initialized');
      return;
    }

=======

  // Reverse geocode coordinates to get address details
  const reverseGeocode = async (lat: number, lng: number): Promise<LocationData> => {
    try {
      setIsReverseGeocoding(true);
      const response = await fetch(
        `https://nominatim.openstreetmap.org/reverse?format=json&lat=${lat}&lon=${lng}&addressdetails=1`,
        {
          headers: {
            'User-Agent': 'PropertyManagementSystem/1.0'
          }
        }
      );

      if (!response.ok) throw new Error('Reverse geocoding failed');

      const data = await response.json();
      console.log('🌍 Reverse geocoding result:', data);

      const addressComponents = data.address || {};

      // Extract address components
      const road = addressComponents.road || '';
      const houseNumber = addressComponents.house_number || '';
      const streetAddress = houseNumber ? `${houseNumber} ${road}`.trim() : road;

      const locationData: LocationData = {
        lat,
        lng,
        address: streetAddress || data.display_name?.split(',')[0] || '',
        city: addressComponents.city || addressComponents.town || addressComponents.village || addressComponents.municipality || '',
        state: addressComponents.state || '',
        postal_code: addressComponents.postcode || '',
        country: addressComponents.country || 'USA'
      };

      console.log('📍 Extracted location data:', locationData);
      return locationData;
    } catch (error) {
      console.error('❌ Reverse geocoding error:', error);
      // Return basic location data if reverse geocoding fails
      return { lat, lng };
    } finally {
      setIsReverseGeocoding(false);
    }
  };

  const updateMarker = async (lat: number, lng: number, skipReverseGeocode: boolean = false) => {
    if (!leafletMapRef.current) {
      console.error('❌ Cannot update marker: map not initialized');
      return;
    }

>>>>>>> b3afd2cb
    console.log('📍 Updating marker at:', lat, lng);

    // Remove existing marker
    if (markerRef.current) {
      markerRef.current.remove();
      console.log('🗑️ Removed old marker');
    }

    try {
      // Add new marker
      markerRef.current = L.marker([lat, lng]).addTo(leafletMapRef.current);
      leafletMapRef.current.setView([lat, lng], 15);
      console.log('✅ Marker added and view updated');

      // Fetch address details via reverse geocoding
      if (!skipReverseGeocode) {
        const locationData = await reverseGeocode(lat, lng);
        setSelectedLocation(locationData);

        // Update search query with the address
        if (locationData.address) {
          const fullAddress = [
            locationData.address,
            locationData.city,
            locationData.state,
            locationData.postal_code
          ].filter(Boolean).join(', ');
          setSearchQuery(fullAddress);
        }
      }
    } catch (error) {
      console.error('❌ Error adding marker:', error);
    }
  };

  const handleSearch = async () => {
    if (!searchQuery.trim() || !leafletMapRef.current) return;

    setIsSearching(true);
    try {
      const response = await fetch(
        `https://nominatim.openstreetmap.org/search?format=json&q=${encodeURIComponent(searchQuery)}&limit=1`,
        {
          headers: {
            'User-Agent': 'PropertyManagementSystem/1.0'
          }
        }
      );

      if (!response.ok) throw new Error('Search failed');

      const data = await response.json();
      if (data && data[0]) {
        const { lat, lon, display_name } = data[0];
        const latitude = parseFloat(lat);
        const longitude = parseFloat(lon);

        // Use the search result's display name but still fetch detailed address components
        await updateMarker(latitude, longitude, false);
        console.log('🔍 Search result:', latitude, longitude);
      }
    } catch (error) {
      console.error('Search error:', error);
    } finally {
      setIsSearching(false);
    }
  };

  const handleSave = () => {
    if (selectedLocation) {
      onLocationSelect(
        selectedLocation.lat,
        selectedLocation.lng,
        selectedLocation.address,
        selectedLocation.city,
        selectedLocation.state,
        selectedLocation.postal_code,
        selectedLocation.country
      );
      console.log('💾 Saved location:', selectedLocation);
      onClose();
    }
  };

  return (
    <Dialog open={isOpen} onOpenChange={onClose}>
<<<<<<< HEAD
      <DialogContent className="max-w-4xl h-[90vh] flex flex-col">
        <DialogHeader className="flex-shrink-0">
=======
      <DialogContent className="max-w-4xl max-h-[90vh]">
        <DialogHeader>
>>>>>>> b3afd2cb
          <DialogTitle className="flex items-center gap-2">
            <MapPin className="h-5 w-5" />
            Select Location on Map
          </DialogTitle>
          <DialogDescription>
            Click on the map to place a marker or search for an address
          </DialogDescription>
        </DialogHeader>

<<<<<<< HEAD
        <div className="flex-1 flex flex-col gap-4 overflow-hidden">
          {/* Search bar */}
          <div className="flex gap-2 flex-shrink-0">
=======
        <div className="space-y-4">
          {/* Search bar */}
          <div className="flex gap-2">
>>>>>>> b3afd2cb
            <Input
              value={searchQuery}
              onChange={(e) => setSearchQuery(e.target.value)}
              onKeyDown={(e) => e.key === 'Enter' && handleSearch()}
              placeholder="Search for an address..."
              className="flex-1"
            />
            <Button onClick={handleSearch} disabled={isSearching}>
              {isSearching ? <Loader2 className="h-4 w-4 animate-spin" /> : "Search"}
            </Button>
          </div>

<<<<<<< HEAD
          {/* Content area with map and details side by side */}
          <div className="flex-1 flex gap-4 min-h-0">
            {/* Map container */}
            <div
              ref={mapRef}
              className="flex-1 rounded-lg border-2 border-gray-300 overflow-hidden bg-gray-100"
              style={{
                minHeight: '400px',
                position: 'relative',
                zIndex: 0
              }}
            />

            {/* Side panel for location details */}
            <div className="w-80 flex-shrink-0 flex flex-col gap-3 overflow-y-auto">
              {/* Reverse geocoding indicator */}
              {isReverseGeocoding && (
                <div className="text-sm text-blue-600 bg-blue-50 border border-blue-200 rounded p-3 flex items-center gap-2">
                  <Loader2 className="h-4 w-4 animate-spin" />
                  <span>Fetching address details...</span>
                </div>
              )}

              {/* Selected location display */}
              {selectedLocation && !isReverseGeocoding && (
                <div className="text-sm text-gray-700 bg-green-50 border border-green-200 rounded p-4 space-y-2">
                  <div className="font-semibold text-green-800 flex items-center gap-2 mb-3">
                    <MapPin className="h-4 w-4" />
                    Selected Location
                  </div>
                  {selectedLocation.address && (
                    <div><strong>Address:</strong> {selectedLocation.address}</div>
                  )}
                  {selectedLocation.city && (
                    <div><strong>City:</strong> {selectedLocation.city}</div>
                  )}
                  {selectedLocation.state && (
                    <div><strong>State:</strong> {selectedLocation.state}</div>
                  )}
                  {selectedLocation.postal_code && (
                    <div><strong>Postal Code:</strong> {selectedLocation.postal_code}</div>
                  )}
                  {selectedLocation.country && (
                    <div><strong>Country:</strong> {selectedLocation.country}</div>
                  )}
                  <div className="text-xs text-gray-500 pt-2 border-t border-green-300">
                    Coordinates: {selectedLocation.lat.toFixed(6)}, {selectedLocation.lng.toFixed(6)}
                  </div>
                </div>
              )}

              {/* Helper text when no location selected */}
              {!selectedLocation && !isReverseGeocoding && (
                <div className="text-sm text-gray-500 bg-gray-50 border border-gray-200 rounded p-4">
                  <p className="font-medium mb-2">How to select a location:</p>
                  <ol className="list-decimal list-inside space-y-1">
                    <li>Click anywhere on the map</li>
                    <li>Or search for an address above</li>
                    <li>Review the address details</li>
                    <li>Click "Save Location" below</li>
                  </ol>
                </div>
              )}
            </div>
          </div>

          {/* Action buttons - Fixed at bottom */}
          <div className="flex justify-end gap-2 pt-2 border-t flex-shrink-0">
=======
          {/* Map container */}
          <div
            ref={mapRef}
            className="w-full rounded-lg border-2 border-gray-300 overflow-hidden bg-gray-100"
            style={{
              height: '500px',
              minHeight: '500px',
              width: '100%',
              position: 'relative',
              zIndex: 0
            }}
          />

          {/* Reverse geocoding indicator */}
          {isReverseGeocoding && (
            <div className="text-sm text-blue-600 bg-blue-50 border border-blue-200 rounded p-3 flex items-center gap-2">
              <Loader2 className="h-4 w-4 animate-spin" />
              <span>Fetching address details...</span>
            </div>
          )}

          {/* Selected location display */}
          {selectedLocation && !isReverseGeocoding && (
            <div className="text-sm text-gray-700 bg-green-50 border border-green-200 rounded p-4 space-y-2">
              <div className="font-semibold text-green-800 flex items-center gap-2">
                <MapPin className="h-4 w-4" />
                Selected Location
              </div>
              {selectedLocation.address && (
                <div><strong>Address:</strong> {selectedLocation.address}</div>
              )}
              {selectedLocation.city && (
                <div><strong>City:</strong> {selectedLocation.city}</div>
              )}
              {selectedLocation.state && (
                <div><strong>State:</strong> {selectedLocation.state}</div>
              )}
              {selectedLocation.postal_code && (
                <div><strong>Postal Code:</strong> {selectedLocation.postal_code}</div>
              )}
              {selectedLocation.country && (
                <div><strong>Country:</strong> {selectedLocation.country}</div>
              )}
              <div className="text-xs text-gray-500 pt-2 border-t border-green-300">
                Coordinates: {selectedLocation.lat.toFixed(6)}, {selectedLocation.lng.toFixed(6)}
              </div>
            </div>
          )}

          {/* Action buttons */}
          <div className="flex justify-end gap-2 pt-2">
>>>>>>> b3afd2cb
            <Button variant="outline" onClick={onClose}>
              Cancel
            </Button>
            <Button
              onClick={handleSave}
              disabled={!selectedLocation}
              className="bg-blue-600 hover:bg-blue-700"
            >
              <MapPin className="mr-2 h-4 w-4" />
              Save Location
            </Button>
          </div>
        </div>
      </DialogContent>
    </Dialog>
  );
}<|MERGE_RESOLUTION|>--- conflicted
+++ resolved
@@ -156,7 +156,6 @@
       }
     };
   }, [isOpen, initialLat, initialLng]);
-<<<<<<< HEAD
 
   // Reverse geocode coordinates to get address details
   const reverseGeocode = async (lat: number, lng: number): Promise<LocationData> => {
@@ -210,61 +209,6 @@
       return;
     }
 
-=======
-
-  // Reverse geocode coordinates to get address details
-  const reverseGeocode = async (lat: number, lng: number): Promise<LocationData> => {
-    try {
-      setIsReverseGeocoding(true);
-      const response = await fetch(
-        `https://nominatim.openstreetmap.org/reverse?format=json&lat=${lat}&lon=${lng}&addressdetails=1`,
-        {
-          headers: {
-            'User-Agent': 'PropertyManagementSystem/1.0'
-          }
-        }
-      );
-
-      if (!response.ok) throw new Error('Reverse geocoding failed');
-
-      const data = await response.json();
-      console.log('🌍 Reverse geocoding result:', data);
-
-      const addressComponents = data.address || {};
-
-      // Extract address components
-      const road = addressComponents.road || '';
-      const houseNumber = addressComponents.house_number || '';
-      const streetAddress = houseNumber ? `${houseNumber} ${road}`.trim() : road;
-
-      const locationData: LocationData = {
-        lat,
-        lng,
-        address: streetAddress || data.display_name?.split(',')[0] || '',
-        city: addressComponents.city || addressComponents.town || addressComponents.village || addressComponents.municipality || '',
-        state: addressComponents.state || '',
-        postal_code: addressComponents.postcode || '',
-        country: addressComponents.country || 'USA'
-      };
-
-      console.log('📍 Extracted location data:', locationData);
-      return locationData;
-    } catch (error) {
-      console.error('❌ Reverse geocoding error:', error);
-      // Return basic location data if reverse geocoding fails
-      return { lat, lng };
-    } finally {
-      setIsReverseGeocoding(false);
-    }
-  };
-
-  const updateMarker = async (lat: number, lng: number, skipReverseGeocode: boolean = false) => {
-    if (!leafletMapRef.current) {
-      console.error('❌ Cannot update marker: map not initialized');
-      return;
-    }
-
->>>>>>> b3afd2cb
     console.log('📍 Updating marker at:', lat, lng);
 
     // Remove existing marker
@@ -351,13 +295,8 @@
 
   return (
     <Dialog open={isOpen} onOpenChange={onClose}>
-<<<<<<< HEAD
-      <DialogContent className="max-w-4xl h-[90vh] flex flex-col">
-        <DialogHeader className="flex-shrink-0">
-=======
       <DialogContent className="max-w-4xl max-h-[90vh]">
         <DialogHeader>
->>>>>>> b3afd2cb
           <DialogTitle className="flex items-center gap-2">
             <MapPin className="h-5 w-5" />
             Select Location on Map
@@ -367,15 +306,9 @@
           </DialogDescription>
         </DialogHeader>
 
-<<<<<<< HEAD
-        <div className="flex-1 flex flex-col gap-4 overflow-hidden">
-          {/* Search bar */}
-          <div className="flex gap-2 flex-shrink-0">
-=======
         <div className="space-y-4">
           {/* Search bar */}
           <div className="flex gap-2">
->>>>>>> b3afd2cb
             <Input
               value={searchQuery}
               onChange={(e) => setSearchQuery(e.target.value)}
@@ -388,76 +321,6 @@
             </Button>
           </div>
 
-<<<<<<< HEAD
-          {/* Content area with map and details side by side */}
-          <div className="flex-1 flex gap-4 min-h-0">
-            {/* Map container */}
-            <div
-              ref={mapRef}
-              className="flex-1 rounded-lg border-2 border-gray-300 overflow-hidden bg-gray-100"
-              style={{
-                minHeight: '400px',
-                position: 'relative',
-                zIndex: 0
-              }}
-            />
-
-            {/* Side panel for location details */}
-            <div className="w-80 flex-shrink-0 flex flex-col gap-3 overflow-y-auto">
-              {/* Reverse geocoding indicator */}
-              {isReverseGeocoding && (
-                <div className="text-sm text-blue-600 bg-blue-50 border border-blue-200 rounded p-3 flex items-center gap-2">
-                  <Loader2 className="h-4 w-4 animate-spin" />
-                  <span>Fetching address details...</span>
-                </div>
-              )}
-
-              {/* Selected location display */}
-              {selectedLocation && !isReverseGeocoding && (
-                <div className="text-sm text-gray-700 bg-green-50 border border-green-200 rounded p-4 space-y-2">
-                  <div className="font-semibold text-green-800 flex items-center gap-2 mb-3">
-                    <MapPin className="h-4 w-4" />
-                    Selected Location
-                  </div>
-                  {selectedLocation.address && (
-                    <div><strong>Address:</strong> {selectedLocation.address}</div>
-                  )}
-                  {selectedLocation.city && (
-                    <div><strong>City:</strong> {selectedLocation.city}</div>
-                  )}
-                  {selectedLocation.state && (
-                    <div><strong>State:</strong> {selectedLocation.state}</div>
-                  )}
-                  {selectedLocation.postal_code && (
-                    <div><strong>Postal Code:</strong> {selectedLocation.postal_code}</div>
-                  )}
-                  {selectedLocation.country && (
-                    <div><strong>Country:</strong> {selectedLocation.country}</div>
-                  )}
-                  <div className="text-xs text-gray-500 pt-2 border-t border-green-300">
-                    Coordinates: {selectedLocation.lat.toFixed(6)}, {selectedLocation.lng.toFixed(6)}
-                  </div>
-                </div>
-              )}
-
-              {/* Helper text when no location selected */}
-              {!selectedLocation && !isReverseGeocoding && (
-                <div className="text-sm text-gray-500 bg-gray-50 border border-gray-200 rounded p-4">
-                  <p className="font-medium mb-2">How to select a location:</p>
-                  <ol className="list-decimal list-inside space-y-1">
-                    <li>Click anywhere on the map</li>
-                    <li>Or search for an address above</li>
-                    <li>Review the address details</li>
-                    <li>Click "Save Location" below</li>
-                  </ol>
-                </div>
-              )}
-            </div>
-          </div>
-
-          {/* Action buttons - Fixed at bottom */}
-          <div className="flex justify-end gap-2 pt-2 border-t flex-shrink-0">
-=======
           {/* Map container */}
           <div
             ref={mapRef}
@@ -509,7 +372,6 @@
 
           {/* Action buttons */}
           <div className="flex justify-end gap-2 pt-2">
->>>>>>> b3afd2cb
             <Button variant="outline" onClick={onClose}>
               Cancel
             </Button>
