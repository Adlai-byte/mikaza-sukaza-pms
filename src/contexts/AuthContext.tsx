--- conflicted
+++ resolved
@@ -109,13 +109,9 @@
 
         if (session?.user) {
           // Fetch profile data when user logs in
-<<<<<<< HEAD
-          fetchProfile(session.user.id);
-=======
           setTimeout(() => {
             fetchProfile(session.user.id);
           }, 0);
->>>>>>> b3afd2cb
 
           // Warm cache with critical data after login
           if (event === 'SIGNED_IN' && cacheWarmer) {
@@ -143,11 +139,8 @@
           setProfile(null);
           setLoading(false);
         }
-<<<<<<< HEAD
-=======
-
-        setLoading(false);
->>>>>>> b3afd2cb
+
+        setLoading(false);
       }
     );
 
@@ -212,8 +205,6 @@
     return { error };
   };
 
-<<<<<<< HEAD
-=======
   const sessionLogin = async (userFromDB: any) => {
     if (!AUTH_ENABLED) {
       // Store user in localStorage for session-based login
@@ -258,7 +249,6 @@
     }
   };
 
->>>>>>> b3afd2cb
   const signOut = async () => {
     await supabase.auth.signOut();
   };
